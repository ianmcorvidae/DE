--- conflicted
+++ resolved
@@ -1,4 +1,3 @@
-<<<<<<< HEAD
 (use '[clojure.java.shell :only (sh)])
 (require '[clojure.string :as string])
 
@@ -9,11 +8,7 @@
       ""))
 
 (defproject org.iplantc/clavin "4.0.0"
-  :description "A command-line tool for loading service configurations into Zookeeper."
-=======
-(defproject org.iplantc/clavin "3.1.2"
   :description "A command-line tool for loading service configurations."
->>>>>>> 9d6caf83
   :url "http://www.iplantcollaborative.org"
   :license {:name "BSD"
             :url "http://iplantcollaborative.org/sites/default/files/iPLANT-LICENSE.txt"}
@@ -29,16 +24,9 @@
                  [org.clojure/tools.cli "0.2.1"]
                  [medley "0.1.5"]
                  [me.raynes/fs "1.4.4"]
-<<<<<<< HEAD
-                 [org.iplantc/clojure-commons "4.0.0"]
-                 [zookeeper-clj "0.9.1"]]
+                 [org.iplantc/clojure-commons "4.0.0"]]
   :plugins [[org.iplantc/lein-iplant-cmdtar "4.0.0"]
             [org.iplantc/lein-iplant-rpm "4.0.0"]]
-=======
-                 [org.iplantc/clojure-commons "3.1.2"]]
-  :plugins [[org.iplantc/lein-iplant-cmdtar "3.1.2"]
-            [org.iplantc/lein-iplant-rpm "3.1.2"]]
->>>>>>> 9d6caf83
   :iplant-rpm {:summary "Clavin"
                :type :command
                :provides "iplant-clavin"}

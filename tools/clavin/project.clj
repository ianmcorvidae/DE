--- conflicted
+++ resolved
@@ -1,4 +1,3 @@
-<<<<<<< HEAD
 (use '[clojure.java.shell :only (sh)])
 (require '[clojure.string :as string])
 
@@ -9,9 +8,6 @@
       ""))
 
 (defproject org.iplantc/clavin "4.0.0"
-=======
-(defproject org.iplantc/clavin "3.1.0"
->>>>>>> d3e9fe16
   :description "A command-line tool for loading service configurations into Zookeeper."
   :url "http://www.iplantcollaborative.org"
   :license {:name "BSD"
@@ -28,19 +24,12 @@
   :dependencies [[org.antlr/stringtemplate "4.0.2"]
                  [org.clojure/clojure "1.5.1"]
                  [org.clojure/tools.cli "0.2.1"]
-<<<<<<< HEAD
+                 [medley "0.1.5"]
+                 [me.raynes/fs "1.4.4"]
                  [org.iplantc/clojure-commons "4.0.0"]
                  [zookeeper-clj "0.9.1"]]
   :plugins [[org.iplantc/lein-iplant-cmdtar "4.0.0"]
             [org.iplantc/lein-iplant-rpm "4.0.0"]]
-=======
-                 [medley "0.1.5"]
-                 [me.raynes/fs "1.4.4"]
-                 [org.iplantc/clojure-commons "3.1.0"]
-                 [zookeeper-clj "0.9.1"]]
-  :plugins [[org.iplantc/lein-iplant-cmdtar "3.1.0"]
-            [org.iplantc/lein-iplant-rpm "3.1.0"]]
->>>>>>> d3e9fe16
   :iplant-rpm {:summary "Clavin"
                :type :command
                :provides "iplant-clavin"}

package main

import (
	"copy"
	"flag"
	"fmt"
	"io/ioutil"
	"log"
	"os"
	"os/exec"
	"path"
	"path/filepath"

	"git"

	"github.com/mitchellh/go-homedir"
)

var (
	internalRepo   = flag.String("internal-repo", "", "URI to the internal repo")
	deRepo         = flag.String("de-repo", "", "URI to the external repo")
	internalBranch = flag.String("internal-branch", "dev", "The branch to checkout in the internal ansible repo")
	deAnsibleDir   = flag.String("de-ansible-dir", "ansible", "The name of the ansible directory in the de checkout")
	externalBranch = flag.String("de-repo-branch", "dev", "The branch to checkout in the de repo")
	imageName      = flag.String("docker-image", "discoenv/de-ansible:dev", "The docker image to run, presumably with ansible installed and ready to go.")
	workingDir     = flag.String("working-dir", "~/.de-ansible", "The path to create the external and internal paths under")
	docker         string
	home           string
	internalPath   string
	externalPath   string
)

const (
	internal = "internal"
	external = "external"
)

func init() {
	flag.Parse()
}

// MoveAnsible moves the ansible subdirectory to the external directory
func MoveAnsible(dePath, externalPath string) error {
	fmt.Printf("Moving DE/ansible to %s", external)
	return os.Rename(path.Join(dePath, *deAnsibleDir), externalPath)
}

// CopyGroupVars copies the group vars from internalPath to externalPath.
func CopyGroupVars(internalPath, externalPath string) error {
	internalGroupVars := path.Join(internalPath, "group_vars")
	externalGroupVars := path.Join(externalPath, "group_vars")
	fmt.Printf("Copying files from %s to %s\n", internalGroupVars, externalGroupVars)
	var copyPaths []string

	visit := func(p string, i os.FileInfo, err error) error {
		if !i.IsDir() {
			fmt.Printf("Found file %s to copy\n", p)
			copyPaths = append(copyPaths, p)
		}
		return err
	}

	err := filepath.Walk(internalGroupVars, visit)
	if err != nil {
		return err
	}

	if _, err := os.Stat(externalGroupVars); os.IsNotExist(err) {
		fmt.Printf("Creating %s\n", externalGroupVars)
		err = os.MkdirAll(externalGroupVars, 0755)
		if err != nil {
			return err
		}
	}

	for _, copyPath := range copyPaths {
		destPath := path.Join(externalGroupVars, path.Base(copyPath))
		fmt.Printf("Copying %s to %s\n", copyPath, destPath)
		contents, err := ioutil.ReadFile(copyPath)
		if err != nil {
			return err
		}
		err = ioutil.WriteFile(destPath, contents, 0644)
		if err != nil {
			return err
		}
	}
	return nil
}

// CopyInventories copies the inventories from the internal repo to the external
// repo
func CopyInventories(internalPath, externalPath string) error {
	internalInventories, err := filepath.Abs(path.Join(internalPath, "inventories"))
	if err != nil {
		return err
	}
	externalInventories, err := filepath.Abs(path.Join(externalPath, "inventories"))
	if err != nil {
		return err
	}

	fmt.Printf("Copying files from %s to %s\n", internalInventories, externalInventories)
	copyPaths := []string{}

	visit := func(p string, i os.FileInfo, err error) error {
		if !i.IsDir() {
			fmt.Printf("Found file %s to copy\n", p)
			copyPaths = append(copyPaths, p)
		}
		return err
	}

	err = filepath.Walk(internalInventories, visit)
	if err != nil {
		return err
	}

	for _, copyPath := range copyPaths {
		destPath := path.Join(externalInventories, path.Base(copyPath))
		fmt.Printf("Copying %s to %s\n", copyPath, destPath)
		contents, err := ioutil.ReadFile(copyPath)
		if err != nil {
			return err
		}
		err = ioutil.WriteFile(destPath, contents, 0644)
		if err != nil {
			return err
		}
	}
	return nil
}

// CopySecret copies the "sudo_secret file from the internal dir to the external
// dir
func CopySecret(internalPath, externalPath string) error {
	origPath, err := filepath.Abs(path.Join(internalPath, "sudo_secret.txt"))
	if err != nil {
		return err
	}
	destPath, err := filepath.Abs(path.Join(externalPath, "sudo_secret.txt"))
	if err != nil {
		return err
	}
	fmt.Printf("Copying %s to %s\n", origPath, destPath)
	contents, err := ioutil.ReadFile(origPath)
	if err != nil {
		return err
	}
	err = ioutil.WriteFile(destPath, contents, 0644)
	if err != nil {
		return err
	}
	return nil
}

// CopyCompose copies the files needed to launch docker-compose from the merged
// directory.
func CopyCompose(internalPath, externalPath string) error {
	origPath, err := filepath.Abs(path.Join(internalPath, "docker-compose-configs.yml"))
	if err != nil {
		return err
	}
	destPath, err := filepath.Abs(path.Join(externalPath, "docker-compose-configs.yml"))
	if err != nil {
		return err
	}
	fmt.Printf("Copying %s to %s\n", origPath, destPath)
	contents, err := ioutil.ReadFile(origPath)
	if err != nil {
		return err
	}
	if err = ioutil.WriteFile(destPath, contents, 0644); err != nil {
		return err
	}
	origPath, err = filepath.Abs(path.Join(internalPath, "docker-compose.yml"))
	if err != nil {
		return err
	}
	destPath, err = filepath.Abs(path.Join(externalPath, "docker-compose.yml"))
	if err != nil {
		return err
	}
	fmt.Printf("Copying %s to %s\n", origPath, destPath)
	contents, err = ioutil.ReadFile(origPath)
	if err != nil {
		return err
	}
	if err = ioutil.WriteFile(destPath, contents, 0644); err != nil {
		return err
	}
	return nil
}

<<<<<<< HEAD
// CopyRemoteFiles copies files from the internal remote_files directory to
// the external remote files directory.
func CopyRemoteFiles(internalPath, externalPath string) error {
	var (
		err                              error
		internalRemotes, externalRemotes string
	)
	if internalRemotes, err = filepath.Abs(path.Join(internalPath, "remote_files")); err != nil {
		return err
	}
	if externalRemotes, err = filepath.Abs(path.Join(externalPath, "remote_files")); err != nil {
		return err
	}
	_, err = os.Stat(internalRemotes)
	if os.IsNotExist(err) {
		log.Print(err)
		return nil
	}
	if err != nil {
		return err
	}
	remotesCopier := copy.New()
	if err = remotesCopier.Copy(remotesCopier.FileVisitor, internalRemotes, externalRemotes); err != nil {
		return err
	}
	return nil
=======
// CopyPlaybooks copies the contents of the internal playbooks directory to the
// external playbooks directory
func CopyPlaybooks(internalPath, externalPath string) error {
	internalPlaybooks, err := filepath.Abs(path.Join(internalPath, "playbooks"))
	if err != nil {
		return err
	}
	externalPlaybooks, err := filepath.Abs(path.Join(externalPath, "playbooks"))
	if err != nil {
		return err
	}
	playbookCopier := copy.New()
	return playbookCopier.Copy(playbookCopier.FileVisitor, internalPlaybooks, externalPlaybooks)
>>>>>>> bf990dc6
}

// LaunchDocker launches the provided image
func LaunchDocker(imageName, cwd string) error {
	mountArg := fmt.Sprintf("%s:/de-ansible", cwd)
	sshMountArg := fmt.Sprintf("%s:/root/.ssh", home)
	cmd := exec.Command(docker, "run", "-it", "-v", sshMountArg, "-v", mountArg, "-w", "/de-ansible/external", "-e", "ANSIBLE_ROLES_PATH=/de-ansible/external/roles:/de-ansible/internal/roles", imageName)
	cmd.Stdin = os.Stdin
	cmd.Stdout = os.Stdout
	cmd.Stderr = os.Stderr
	return cmd.Run()
}

func main() {
	if *internalRepo == "" {
		log.Fatal("--internal-repo must be set")
	}
	if *deRepo == "" {
		log.Fatal("--de-repo must be set")
	}
	var err error
	git, err := git.New()
	if err != nil {
		log.Fatal("git couldn't be found in your $PATH")
	}
	home, err = homedir.Dir()
	if err != nil {
		log.Fatal(err)
	}

	//Create the ~/.de-ansible directory
	var deAnsiblePath string
	if *workingDir == "~/.de-ansible" {
		deAnsiblePath = path.Join(home, ".de-ansible")
	} else {
		deAnsiblePath, err = filepath.Abs(*workingDir)
		if err != nil {
			log.Fatal(err)
		}
	}
	if _, err = os.Stat(deAnsiblePath); err != nil {
		if err = os.MkdirAll(deAnsiblePath, 0755); err != nil {
			log.Fatal(err)
		}
	}

	dePath := path.Join(deAnsiblePath, "DE")

	// cd into the ~/.de-ansible directory
	if err = os.Chdir(deAnsiblePath); err != nil {
		log.Fatal(err)
	}

	if internalPath, err = filepath.Abs(internal); err != nil {
		log.Fatal(err)
	}

	if externalPath, err = filepath.Abs(external); err != nil {
		log.Fatal(err)
	}

	if _, err := os.Stat(internalPath); err == nil {
		if err = os.RemoveAll(internalPath); err != nil {
			fmt.Print(err)
			os.Exit(-1)
		}
	}

	if _, err := os.Stat(externalPath); err == nil {
		if err = os.RemoveAll(externalPath); err != nil {
			fmt.Print(err)
			os.Exit(-1)
		}
	}

	if _, err := os.Stat(dePath); err == nil {
		if err = os.RemoveAll(dePath); err != nil {
			fmt.Print(err)
			os.Exit(-1)
		}
	}

	// clone repos
	if err = git.Clone(*internalRepo, internal); err != nil {
		log.Fatal(err)
	}

	if err = git.Clone(*deRepo, "DE"); err != nil {
		log.Fatal(err)
	}

	// Checkout dev branches
	if err = git.CheckoutBranch(internalPath, *internalBranch); err != nil {
		log.Fatal(err)
	}

	if err = git.CheckoutBranch(dePath, *externalBranch); err != nil {
		log.Fatal(err)
	}

	// Pull the branchs
	if err = git.Pull(internalPath); err != nil {
		log.Fatal(err)
	}

	if err = git.Pull(dePath); err != nil {
		log.Fatal(err)
	}

	// Move the ansible subdir into the external directory
	if err = MoveAnsible(dePath, externalPath); err != nil {
		log.Fatal(err)
	}

	if err = CopyGroupVars(internalPath, externalPath); err != nil {
		log.Fatal(err)
	}

	if err = CopyInventories(internalPath, externalPath); err != nil {
		log.Fatal(err)
	}

	if err = CopySecret(internalPath, externalPath); err != nil {
		log.Fatal(err)
	}

	if err = CopyCompose(internalPath, externalPath); err != nil {
		log.Fatal(err)
	}

<<<<<<< HEAD
	if err = CopyRemoteFiles(internalPath, externalPath); err != nil {
=======
	if err = CopyPlaybooks(internalPath, externalPath); err != nil {
>>>>>>> bf990dc6
		log.Fatal(err)
	}

	reminder := `Don't forget to run:
  cd %s
  export ANSIBLE_ROLES_PATH=%s:%s
  export ANSIBLE_HASH_BEHAVIOUR=merge
  ansible-galaxy install --force -r requirements.yaml
`
	fmt.Printf(reminder, externalPath, path.Join(externalPath, "roles"), path.Join(internalPath, "roles"))
	// if err = LaunchDocker(*imageName, deAnsiblePath); err != nil {
	// 	log.Fatal(err)
	// }

}<|MERGE_RESOLUTION|>--- conflicted
+++ resolved
@@ -192,7 +192,6 @@
 	return nil
 }
 
-<<<<<<< HEAD
 // CopyRemoteFiles copies files from the internal remote_files directory to
 // the external remote files directory.
 func CopyRemoteFiles(internalPath, externalPath string) error {
@@ -219,7 +218,8 @@
 		return err
 	}
 	return nil
-=======
+}
+
 // CopyPlaybooks copies the contents of the internal playbooks directory to the
 // external playbooks directory
 func CopyPlaybooks(internalPath, externalPath string) error {
@@ -233,7 +233,6 @@
 	}
 	playbookCopier := copy.New()
 	return playbookCopier.Copy(playbookCopier.FileVisitor, internalPlaybooks, externalPlaybooks)
->>>>>>> bf990dc6
 }
 
 // LaunchDocker launches the provided image
@@ -364,11 +363,11 @@
 		log.Fatal(err)
 	}
 
-<<<<<<< HEAD
 	if err = CopyRemoteFiles(internalPath, externalPath); err != nil {
-=======
+		log.Fatal(err)
+	}
+
 	if err = CopyPlaybooks(internalPath, externalPath); err != nil {
->>>>>>> bf990dc6
 		log.Fatal(err)
 	}
 

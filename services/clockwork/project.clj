<<<<<<< HEAD
(use '[clojure.java.shell :only (sh)])
(require '[clojure.string :as string])

(defn git-ref
  []
  (or (System/getenv "GIT_COMMIT")
      (string/trim (:out (sh "git" "rev-parse" "HEAD")))
      ""))

(defproject org.iplantc/clockwork "3.2.6"
=======
(defproject org.iplantc/clockwork "3.2.7"
>>>>>>> de3830a1
  :description "Scheduled jobs for the iPlant Discovery Environment"
  :url "http://www.iplantcollaborative.org"
  :license {:name "BSD"
            :url "http://iplantcollaborative.org/sites/default/files/iPLANT-LICENSE.txt"}
  :manifest {"Git-Ref" ~(git-ref)}
  :dependencies [[org.clojure/clojure "1.5.1"]
                 [org.clojure/java.jdbc "0.2.3"]
                 [org.clojure/tools.logging "0.2.3"]
                 [cheshire "5.0.2"]
                 [clj-http "0.6.5"]
                 [clj-time "0.4.5"]
                 [clojurewerkz/quartzite "1.0.1"]
                 [com.cemerick/url "0.0.7"]
                 [korma "0.3.0-RC5"]
                 [log4j "1.2.17"]
                 [org.iplantc/clj-jargon "3.2.7"
                  :exclusions [[org.irods.jargon.transfer/jargon-transfer-dao-spring]]]
                 [org.iplantc/clojure-commons "3.2.7"]
                 [org.iplantc/common-cli "3.2.7"]
                 [org.iplantc/kameleon "3.2.7"]
                 [me.raynes/fs "1.4.4"]
                 [org.slf4j/slf4j-api "1.7.2"]
                 [org.slf4j/slf4j-log4j12 "1.6.6"]
                 [slingshot "0.10.3"]]
  :plugins [[org.iplantc/lein-iplant-rpm "3.2.7"]]
  :profiles {:dev {:resource-paths ["resources/test"]}}
  :aot [clockwork.core]
  :main clockwork.core
  :iplant-rpm {:summary "Scheduled jobs for the iPlant Discovery Environment"
               :provides "clockwork"
               :dependencies ["iplant-service-config >= 0.1.0-5"
                              "java-1.7.0-openjdk"]
               :config-files ["log4j.properties"]
               :config-path "resources/main"}
  :uberjar-exclusions [#"BCKEY.SF"]
  :repositories [["sonatype-nexus-snapshots"
                  {:url "https://oss.sonatype.org/content/repositories/snapshots"}]]
  :deploy-repositories [["sonatype-nexus-staging"
                         {:url "https://oss.sonatype.org/service/local/staging/deploy/maven2/"}]])<|MERGE_RESOLUTION|>--- conflicted
+++ resolved
@@ -1,4 +1,3 @@
-<<<<<<< HEAD
 (use '[clojure.java.shell :only (sh)])
 (require '[clojure.string :as string])
 
@@ -8,10 +7,7 @@
       (string/trim (:out (sh "git" "rev-parse" "HEAD")))
       ""))
 
-(defproject org.iplantc/clockwork "3.2.6"
-=======
 (defproject org.iplantc/clockwork "3.2.7"
->>>>>>> de3830a1
   :description "Scheduled jobs for the iPlant Discovery Environment"
   :url "http://www.iplantcollaborative.org"
   :license {:name "BSD"

--- conflicted
+++ resolved
@@ -1,6 +1,5 @@
 (use '[clojure.java.shell :only (sh)])
 (require '[clojure.string :as string])
-
 
 (defn git-ref
   []
@@ -8,12 +7,7 @@
     (string/trim (:out (sh "git" "rev-parse" "HEAD")))
     ""))
 
-
-<<<<<<< HEAD
 (defproject info-typer "5.0.0"
-=======
-(defproject info-typer "4.2.1"
->>>>>>> 383d5514
   :description "An AMQP based info type detection service for iRODS"
   :manifest {"Git-Ref" ~(git-ref)}
   :uberjar-name "info-typer-standalone.jar"
@@ -21,19 +15,11 @@
                  [org.clojure/tools.logging "0.3.1"]
                  [com.novemberain/langohr "3.1.0"]
                  [me.raynes/fs "1.4.6"]
-<<<<<<< HEAD
                  [org.iplantc/clj-jargon "5.0.0"]
                  [org.iplantc/clojure-commons "5.0.0" :exclusions [commons-logging]]
                  [org.iplantc/common-cli "5.0.0"]
                  [org.iplantc/heuristomancer "5.0.0"]]
   :plugins [[org.iplantc/lein-iplant-rpm "5.0.0"]]
-=======
-                 [org.iplantc/clj-jargon "4.2.1"]
-                 [org.iplantc/clojure-commons "4.2.1" :exclusions [commons-logging]]
-                 [org.iplantc/common-cli "4.2.1"]
-                 [org.iplantc/heuristomancer "4.2.1"]]
-  :plugins [[org.iplantc/lein-iplant-rpm "4.2.1"]]
->>>>>>> 383d5514
   :main ^:skip-aot info-typer.core
   :profiles {:dev     {:resource-paths ["conf/test"]}
              :uberjar {:aot :all}}

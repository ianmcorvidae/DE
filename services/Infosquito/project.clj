<<<<<<< HEAD
(use '[clojure.java.shell :only (sh)])
(require '[clojure.string :as string])

(defn git-ref
  []
  (or (System/getenv "GIT_COMMIT")
      (string/trim (:out (sh "git" "rev-parse" "HEAD")))
      ""))

(defproject org.iplantc/infosquito "3.2.0"
=======
(defproject org.iplantc/infosquito "3.2.4"
>>>>>>> 29e4368f
  :description "An ICAT database crawler used to index the contents of iRODS."
  :url "http://www.iplantcollaborative.org"
  :license {:name "BSD"
            :url "http://iplantcollaborative.org/sites/default/files/iPLANT-LICENSE.txt"}
<<<<<<< HEAD
  :scm {:connection "scm:git:git@github.com:iPlantCollaborativeOpenSource/facepalm.git"
        :developerConnection "scm:git:git@github.com:iPlantCollaborativeOpenSource/facepalm.git"
        :url "git@github.com:iPlantCollaborativeOpenSource/facepalm.git"}
  :manifest {"Git-Ref" ~(git-ref)}
  :pom-addition [:developers
                 [:developer
                  [:url "https://github.com/orgs/iPlantCollaborativeOpenSource/teams/iplant-devs"]]]
=======
>>>>>>> 29e4368f
  :aot [infosquito.core]
  :main infosquito.core
  :dependencies [[org.clojure/clojure "1.6.0"]
                 [postgresql "9.1-901-1.jdbc4"]
                 [org.clojure/java.jdbc "0.2.3"] ; This needs to be held back until infosquito gets adapted
                 [org.clojure/tools.logging "0.3.0"]
                 [cheshire "5.3.1"]
                 [clj-time "0.7.0"]
                 [clojurewerkz/elastisch "2.0.0"]
                 [com.novemberain/langohr "2.11.0"]
                 [slingshot "0.10.3"]
                 [me.raynes/fs "1.4.6"]
                 [org.iplantc/clojure-commons "3.2.4"]
                 [org.iplantc/common-cli "3.2.4"]]
  :profiles {:dev {:resource-paths ["dev-resources"]}}
  :plugins [[org.iplantc/lein-iplant-rpm "3.2.4"]]
  :iplant-rpm {:summary      "infosquito"
               :dependencies ["iplant-service-config >= 0.1.0-5" "java-1.7.0-openjdk"]
               :config-files ["log4j.properties"]
               :config-path  "conf"}
  :repositories [["sonatype-nexus-snapshots"
                  {:url "https://oss.sonatype.org/content/repositories/snapshots"}]]
  :deploy-repositories [["sonatype-nexus-staging"
                         {:url "https://oss.sonatype.org/service/local/staging/deploy/maven2/"}]
                        ["renci.repository"
                         {:url "http://ci-dev.renci.org/nexus/content/repositories/releases/"}]])<|MERGE_RESOLUTION|>--- conflicted
+++ resolved
@@ -1,4 +1,3 @@
-<<<<<<< HEAD
 (use '[clojure.java.shell :only (sh)])
 (require '[clojure.string :as string])
 
@@ -8,24 +7,12 @@
       (string/trim (:out (sh "git" "rev-parse" "HEAD")))
       ""))
 
-(defproject org.iplantc/infosquito "3.2.0"
-=======
 (defproject org.iplantc/infosquito "3.2.4"
->>>>>>> 29e4368f
   :description "An ICAT database crawler used to index the contents of iRODS."
   :url "http://www.iplantcollaborative.org"
   :license {:name "BSD"
             :url "http://iplantcollaborative.org/sites/default/files/iPLANT-LICENSE.txt"}
-<<<<<<< HEAD
-  :scm {:connection "scm:git:git@github.com:iPlantCollaborativeOpenSource/facepalm.git"
-        :developerConnection "scm:git:git@github.com:iPlantCollaborativeOpenSource/facepalm.git"
-        :url "git@github.com:iPlantCollaborativeOpenSource/facepalm.git"}
   :manifest {"Git-Ref" ~(git-ref)}
-  :pom-addition [:developers
-                 [:developer
-                  [:url "https://github.com/orgs/iPlantCollaborativeOpenSource/teams/iplant-devs"]]]
-=======
->>>>>>> 29e4368f
   :aot [infosquito.core]
   :main infosquito.core
   :dependencies [[org.clojure/clojure "1.6.0"]

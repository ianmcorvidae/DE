(ns metadactyl.util.config
  (:use [slingshot.slingshot :only [throw+]])
  (:require [cemerick.url :as curl]
            [cheshire.core :as cheshire]
            [clojure-commons.config :as cc]
            [clojure-commons.error-codes :as ce]
            [clojure.string :as str]
            [clojure.tools.logging :as log]
            [common-cfg.cfg :as cfg]))

(def ^:private props
  "A ref for storing the configuration properties."
  (ref nil))

(def ^:private config-valid
  "A ref for storing a configuration validity flag."
  (ref true))

(def ^:private configs
  "A ref for storing the symbols used to get configuration settings."
  (ref []))

(cc/defprop-int listen-port
  "The port that metadactyl listens to."
  [props config-valid configs]
  "metadactyl.app.listen-port")

(cc/defprop-optboolean agave-enabled
  "Enables or disables all features that require connections to Agave."
  [props config-valid configs]
  "metadactyl.features.agave" true)

(cc/defprop-optboolean agave-jobs-enabled
  "Enables or disables Agave job submission."
  [props config-valid configs]
  "metadactyl.features.agave.jobs" false)

(cc/defprop-str db-driver-class
  "The name of the JDBC driver to use."
  [props config-valid configs]
  "metadactyl.db.driver" )

(cc/defprop-str db-subprotocol
  "The subprotocol to use when connecting to the database (e.g.
   postgresql)."
  [props config-valid configs]
  "metadactyl.db.subprotocol")

(cc/defprop-str db-host
  "The host name or IP address to use when
   connecting to the database."
  [props config-valid configs]
  "metadactyl.db.host")

(cc/defprop-str db-port
  "The port number to use when connecting to the database."
  [props config-valid configs]
  "metadactyl.db.port")

(cc/defprop-str db-name
  "The name of the database to connect to."
  [props config-valid configs]
  "metadactyl.db.name")

(cc/defprop-str db-user
  "The username to use when authenticating to the database."
  [props config-valid configs]
  "metadactyl.db.user")

(cc/defprop-str db-password
  "The password to use when authenticating to the database."
  [props config-valid configs]
  "metadactyl.db.password")

(cc/defprop-str jex-base-url
  "The base URL to use when connecting to the JEX."
  [props config-valid configs]
  "metadactyl.jex.base-url")

(cc/defprop-str data-info-base-url
  "The base URL to use when connecting to the JEX."
  [props config-valid configs]
  "metadactyl.data-info.base-url")

(cc/defprop-str workspace-root-app-category
  "The name of the root app category in a user's workspace."
  [props config-valid configs]
  "metadactyl.workspace.root-app-category")

(cc/defprop-str workspace-default-app-categories
  "The names of the app categories immediately under the root app category in a user's workspace."
  [props config-valid configs]
  "metadactyl.workspace.default-app-categories")

(cc/defprop-int workspace-dev-app-category-index
  "The index of the category within a user's workspace for apps under
   development."
  [props config-valid configs]
  "metadactyl.workspace.dev-app-category-index")

(cc/defprop-int workspace-favorites-app-category-index
  "The index of the category within a user's workspace for favorite apps."
  [props config-valid configs]
  "metadactyl.workspace.favorites-app-category-index")

(cc/defprop-str workspace-beta-app-category-id
  "The UUID of the default Beta app category."
  [props config-valid configs]
  "metadactyl.workspace.beta-app-category-id")

(cc/defprop-str workspace-public-id
  "The UUID of the default Beta app category."
  [props config-valid configs]
  "metadactyl.workspace.public-id")

(cc/defprop-str uid-domain
  "The domain name to append to the user identifier to get the fully qualified
   user identifier."
  [props config-valid configs]
  "metadactyl.uid.domain")

(cc/defprop-str irods-home
  "The path to the home directory in iRODS."
  [props config-valid configs]
  "metadactyl.irods.home")

(cc/defprop-str jex-batch-group-name
  "The group name to submit to the JEX for batch jobs."
  [props config-valid configs]
  "metadactyl.batch.group")

(cc/defprop-str path-list-info-type
  "The info type for HT Analysis Path Lists."
  [props config-valid configs]
  "metadactyl.batch.path-list.info-type")

(cc/defprop-int path-list-max-paths
  "The maximum number of paths to process per HT Analysis Path Lists."
  [props config-valid configs]
  "metadactyl.batch.path-list.max-paths")

(cc/defprop-int path-list-max-size
  "The maximum size of each HT Analysis Path List that can be fetched from the data-info service."
  [props config-valid configs]
  "metadactyl.batch.path-list.max-size")

(cc/defprop-str agave-base-url
  "The base URL to use when connecting to Agave."
  [props config-valid configs]
  "metadactyl.agave.base-url")

(cc/defprop-str agave-key
  "The API key to use when authenticating to Agave."
  [props config-valid configs]
  "metadactyl.agave.key")

(cc/defprop-str agave-secret
  "The API secret to use when authenticating to Agave."
  [props config-valid configs]
  "metadactyl.agave.secret")

(cc/defprop-str agave-oauth-base
  "The base URL for the Agave OAuth 2.0 endpoints."
  [props config-valid configs]
  "metadactyl.agave.oauth-base")

(cc/defprop-int agave-oauth-refresh-window
  "The number of minutes before a token expires to refresh it."
  [props config-valid configs]
  "metadactyl.agave.oauth-refresh-window")

(cc/defprop-str agave-redirect-uri
  "The redirect URI used after Agave authorization."
  [props config-valid configs]
  "metadactyl.agave.redirect-uri")

(cc/defprop-str agave-callback-base
  "The base URL for receiving job status update callbacks from Agave."
  [props config-valid configs]
  "metadactyl.agave.callback-base")

(cc/defprop-optstr agave-storage-system
  "The storage system that Agave should use when interacting with the DE."
  [props config-valid configs]
  "metadactyl.agave.storage-system"
  "data.iplantcollaborative.org")

(cc/defprop-str pgp-keyring-path
  "The path to the PGP keyring file."
  [props config-valid configs]
  "metadactyl.pgp.keyring-path")

(cc/defprop-str pgp-key-password
  "The password used to unlock the PGP key."
  [props config-valid configs]
  "metadactyl.pgp.key-password")

(def data-info-base
  (memoize
   (fn []
     (if (System/getenv "DATA_INFO_PORT")
       (cfg/env-setting "DATA_INFO_PORT")
       (data-info-base-url)))))

(cc/defprop-str notification-agent-base
  "The base URL for the notification agent."
  [props config-valid configs]
  "metadactyl.notificationagent.base-url")

(cc/defprop-str userinfo-base
  "The base URL for the user info service."
  [props config-valid configs]
  "metadactyl.userinfo.base-url")

(cc/defprop-str userinfo-key
  "The client key for the user info service."
  [props config-valid configs]
  "metadactyl.userinfo.client-key")

(cc/defprop-str userinfo-secret
  "The client secret for the user info service."
  [props config-valid configs]
  "metadactyl.userinfo.password")

(cc/defprop-str jex-events-base-url
  "The base URL for the JEX events service."
  [props config-valid configs]
  "metadactyl.jex-events.base-url")

(cc/defprop-int job-status-poll-interval
  "The job status polling interval in minutes."
  [props config-valid configs]
  "metadactyl.jobs.poll-interval")

(def get-default-app-categories
  (memoize
   (fn []
     (cheshire/decode (workspace-default-app-categories) true))))

(defn- oauth-settings
  [api-name api-key api-secret auth-uri token-uri redirect-uri refresh-window]
  {:api-name       api-name
   :client-key     api-key
   :client-secret  api-secret
   :auth-uri       auth-uri
   :token-uri      token-uri
   :redirect-uri   redirect-uri
   :refresh-window (* refresh-window 60 1000)})

(def agave-oauth-settings
  (memoize
   #(oauth-settings
     "agave"
     (agave-key)
     (agave-secret)
     (str (curl/url (agave-oauth-base) "authorize"))
     (str (curl/url (agave-oauth-base) "token"))
     (agave-redirect-uri)
     (agave-oauth-refresh-window))))

(defn log-environment
  []
  (log/warn "ENV?: metadactyl.data-info.base-url = " (data-info-base)))

(defn- validate-config
  "Validates the configuration settings after they've been loaded."
  []
  (when-not (cc/validate-config configs config-valid)
    (throw+ {:error_code ce/ERR_CONFIG_INVALID})))

(defn load-config-from-file
  "Loads the configuration settings from a file."
  [cfg-path]
  (cc/load-config-from-file cfg-path props)
  (cc/log-config props)
  (log-environment)
<<<<<<< HEAD
  (validate-config))

(def get-default-app-groups
  (memoize
  (fn []
    (cheshire/decode (str/replace (workspace-default-app-groups) #"\\," ",") true))))
=======
  (validate-config))
>>>>>>> ff88b30c
<|MERGE_RESOLUTION|>--- conflicted
+++ resolved
@@ -274,13 +274,4 @@
   (cc/load-config-from-file cfg-path props)
   (cc/log-config props)
   (log-environment)
-<<<<<<< HEAD
-  (validate-config))
-
-(def get-default-app-groups
-  (memoize
-  (fn []
-    (cheshire/decode (str/replace (workspace-default-app-groups) #"\\," ",") true))))
-=======
-  (validate-config))
->>>>>>> ff88b30c
+  (validate-config))
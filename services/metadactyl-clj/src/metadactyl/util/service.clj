(ns metadactyl.util.service
  (:use [clojure.java.io :only [reader]]
        [clojure.string :only [join upper-case]]
        [ring.util.response :only [charset]]
        [slingshot.slingshot :only [try+ throw+]])
  (:require [cheshire.core :as cheshire]
            [clojure.tools.logging :as log]
            [clojure-commons.error-codes :as ce]
            [metadactyl.util.coercions :as mc]))

(def ^:private default-content-type-header
  {"Content-Type" "application/json; charset=utf-8"})

(defn success-response
  ([map]
     (charset
      {:status       200
       :body         map
       :headers default-content-type-header}
      "UTF-8"))
  ([]
     (success-response nil)))

<<<<<<< HEAD
(defn not-found-response
  [msg]
  (charset
   {:status 404
    :body   msg}
   "UTF-8"))

(defn unrecognized-path-response []
=======
(defn unrecognized-path-response
>>>>>>> 1cc4c4d7
  "Builds the response to send for an unrecognized service path."
  []
  (let [msg "unrecognized service path"]
    (cheshire/encode {:reason msg})))

(defn build-url
  "Builds a URL from a base URL and one or more URL components."
  [base & components]
  (join "/" (map #(.replaceAll % "^/|/$" "")
                 (cons base components))))

(defn prepare-forwarded-request
  "Prepares a request to be forwarded to a remote service."
  [request body]
  {:headers (dissoc (:headers request) "content-length")
   :body body})

(defn parse-json
  "Parses a JSON request body."
  [body]
  (try+
    (if (string? body)
      (cheshire/decode body true)
      (cheshire/decode-stream (reader body) true))
    (catch Exception e
      (throw+ {:error_code ce/ERR_INVALID_JSON
               :detail     (str e)}))))

(defn trap
  "Traps a service call, automatically calling success-response on the result."
  [action func & args]
  (ce/trap action #(success-response (apply func args))))

(defn coerced-trap
  "Traps a service call, automatically coercing the output and calling success-response
   on the result."
  [action schema func & args]
  (ce/trap action #(success-response (mc/coerce! schema (apply func args)))))<|MERGE_RESOLUTION|>--- conflicted
+++ resolved
@@ -21,7 +21,6 @@
   ([]
      (success-response nil)))
 
-<<<<<<< HEAD
 (defn not-found-response
   [msg]
   (charset
@@ -29,10 +28,7 @@
     :body   msg}
    "UTF-8"))
 
-(defn unrecognized-path-response []
-=======
 (defn unrecognized-path-response
->>>>>>> 1cc4c4d7
   "Builds the response to send for an unrecognized service path."
   []
   (let [msg "unrecognized service path"]

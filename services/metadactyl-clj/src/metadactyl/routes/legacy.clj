--- conflicted
+++ resolved
@@ -12,15 +12,6 @@
             [metadactyl.util.config :as config]))
 
 (defroutes* secured-routes
-<<<<<<< HEAD
-  (GET "/template/:app-id" [app-id]
-       (throw+ '("get-app" app-id)))
-
-  (GET "/app/:app-id" [app-id]
-       (ce/trap "app" #(throw+ '("get-app-new-format" app-id))))
-
-=======
->>>>>>> 6d4f040f
   (PUT "/workspaces/:workspace-id/newexperiment" [workspace-id :as {body :body}]
        (throw+ '("run-experiment" body workspace-id)))
 

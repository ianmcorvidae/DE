(ns metadactyl.app-listings
  (:use [slingshot.slingshot :only [try+ throw+]]
        [korma.core]
        [kameleon.core]
        [kameleon.entities]
        [kameleon.app-groups]
        [kameleon.app-listing]
        [metadactyl.user :only [current-user]]
        [metadactyl.util.config]
        [metadactyl.util.conversions :only [to-long date->long]]
        [metadactyl.workspace])
  (:require [cemerick.url :as curl]
            [cheshire.core :as cheshire]
            [clojure.tools.logging :as log]))

(defn- add-subgroups
  [group groups]
  (let [subgroups (filter #(= (:hid group) (:parent_hid %)) groups)
        subgroups (map #(add-subgroups % groups) subgroups)
        result    (if (empty? subgroups) group (assoc group :groups subgroups))
        result    (assoc result :template_count (:app_count group))
        result    (dissoc result :app_count :parent_hid :hid)]
    result))

(defn- format-my-public-apps-group
  "Formats the virtual group for the user's public apps."
  [workspace-id params]
  {:id             :my-public-apps
   :name           "My public apps"
   :description    ""
   :workspace_id   workspace-id
   :is_public      false
<<<<<<< HEAD
   :template_count (count-public-apps-by-user (:email current-user))})
=======
   :template_count (count-public-apps-by-user (.getEmail current-user) params)})
>>>>>>> df78971d

(defn list-my-public-apps
  "Lists the public apps belonging to the user with the given workspace."
  [workspace params]
  (list-public-apps-by-user
   workspace
   (workspace-favorites-app-group-index)
   (:email current-user)
   params))

(def ^:private virtual-group-fns
  {:my-public-apps {:format-group   format-my-public-apps-group
                    :format-listing list-my-public-apps}})

(defn- format-virtual-groups
  "Formats any virtual groups that should appear in a user's workspace."
  [workspace-id params]
  (map (fn [[_ {f :format-group}]] (f workspace-id params)) virtual-group-fns))

(defn- add-virtual-groups
  [group workspace-id params]
  (if current-user
    (let [virtual-groups (format-virtual-groups workspace-id params)
          actual-count   (count-apps-in-group-for-user
                           (:id group)
<<<<<<< HEAD
                           (:email current-user))]
=======
                           (.getEmail current-user)
                           params)]
>>>>>>> df78971d
      (-> group
          (update-in [:groups] concat virtual-groups)
          (assoc :template_count actual-count)))))

(defn- format-app-group-hierarchy
  "Formats the app group hierarchy rooted at the app group with the given
   identifier."
  [user-workspace-id params {root-id :root_analysis_group_id workspace-id :id}]
  (let [groups (get-app-group-hierarchy root-id params)
        root   (first (filter #(= root-id (:hid %)) groups))
        result (add-subgroups root groups)]
    (if (= user-workspace-id workspace-id)
      (add-virtual-groups result workspace-id params)
      result)))

(defn get-only-app-groups
  "Retrieves the list of app groups that are visible to a user."
<<<<<<< HEAD
  ([]
     (-> (:username current-user)
=======
  ([params]
     (-> (.getUsername current-user)
>>>>>>> df78971d
         (get-or-create-workspace)
         (:id)
         (get-only-app-groups params)))
  ([workspace-id params]
     (let [workspaces (get-visible-workspaces workspace-id)]
       (cheshire/encode
        {:groups (map (partial format-app-group-hierarchy workspace-id params) workspaces)}))))

(defn get-public-app-groups
  "Retrieves the list of app groups that are visible to all users. TODO: refactor me."
  [params]
  (get-only-app-groups -1 params))

(defn- validate-app-pipeline-eligibility
  "Validates an App for pipeline eligibility, throwing a slingshot stone ."
  [app]
  (let [app_id (:id app)
        step_count (:step_count app)
        overall_job_type (:overall_job_type app)]
    (if (< step_count 1)
      (throw+ {:reason
               (str "Analysis, "
                    app_id
                    ", has too few steps for a pipeline.")}))
    (if (> step_count 1)
      (throw+ {:reason
               (str "Analysis, "
                    app_id
                    ", has too many steps for a pipeline.")}))
    (if-not (= overall_job_type "executable")
      (throw+ {:reason
               (str "Job type, "
                    overall_job_type
                    ", can't currently be included in a pipeline.")}))))

(defn- format-app-pipeline-eligibility
  "Validates an App for pipeline eligibility, reformatting its :overall_job_type value, and
   replacing it with a :pipeline_eligibility map"
  [app]
  (let [pipeline_eligibility (try+
                              (validate-app-pipeline-eligibility app)
                              {:is_valid true
                               :reason ""}
                              (catch map? {:keys [reason]}
                                {:is_valid false
                                 :reason reason}))
        app (dissoc app :overall_job_type)]
    (assoc app :pipeline_eligibility pipeline_eligibility)))

(defn- format-app-ratings
  "Formats an App's :average_rating, :user_rating, and :comment_id values into a
   :rating map."
  [app]
  (let [average_rating (:average_rating app)
        user_rating (:user_rating app)
        comment_id (:comment_id app)
        rating (if (not (or (nil? user_rating) (nil? comment_id)))
                 {:average average_rating
                  :user user_rating
                  :comment_id comment_id}
                 {:average average_rating})
        app (dissoc app :average_rating :user_rating :comment_id)]
    (assoc app :rating rating)))

(defn- format-app-timestamps
  "Formats each timestamp in an app."
  [app]
  (let [edited_date (date->long (:edited_date app))
        integration_date (date->long (:integration_date app))]
    (assoc app :edited_date edited_date :integration_date integration_date)))

(defn- format-app
  "Formats certain app fields into types more suitable for the client."
  [app]
  (-> (assoc app :can_run (= (:template_count app) (:component_count app)))
      (dissoc :component_count :template_count)
      (format-app-timestamps)
      (format-app-ratings)
      (format-app-pipeline-eligibility)
      (assoc :can_favor true :can_rate true :app_type "DE")))

(defn- list-apps-in-virtual-group
  "Formats a listing for a virtual group."
  [workspace group-id params]
  (let [group-key (keyword group-id)]
    (when-let [format-fns (group-key virtual-group-fns)]
      (assoc ((:format-group format-fns) (:id workspace) params)
        :templates (map format-app ((:format-listing format-fns) workspace params))))))

(defn- count-apps-in-group
  "Counts the number of apps in an app group, including virtual app groups that may be included."
  [{root-group-hid :root_analysis_group_id} {:keys [hid id] :as app-group} params]
  (if (= root-group-hid hid)
<<<<<<< HEAD
    (count-apps-in-group-for-user id (:email current-user))
    (count-apps-in-group-for-user id)))
=======
    (count-apps-in-group-for-user id (.getEmail current-user) params)
    (count-apps-in-group-for-user id params)))
>>>>>>> df78971d

(defn- get-apps-in-group
  "Gets the apps in an app group, including virtual app groups that may be included."
  [{root-group-hid :root_analysis_group_id :as workspace} {:keys [hid id]} params]
  (let [faves-index (workspace-favorites-app-group-index)]
    (if (= root-group-hid hid)
      (get-apps-in-group-for-user id workspace faves-index params (:email current-user))
      (get-apps-in-group-for-user id workspace faves-index params))))

(defn- list-apps-in-real-group
  "This service lists all of the apps in a real app group and all of its descendents."
  [workspace app_group_id params]
  (let [app_group      (get-app-group app_group_id)
        root_group_hid (:root_analysis_group_id workspace)
        total          (count-apps-in-group workspace app_group params)
        apps_in_group  (get-apps-in-group workspace app_group params)
        apps_in_group  (map format-app apps_in_group)]
    (assoc app_group
      :template_count total
      :templates apps_in_group)))

(defn list-apps-in-group
  "This service lists all of the apps in an app group and all of its
   descendents."
  [app-group-id params]
  (let [workspace (get-or-create-workspace (:username current-user))]
    (cheshire/encode
     (or (list-apps-in-virtual-group workspace app-group-id params)
         (list-apps-in-real-group workspace app-group-id params)))))

(defn search-apps
  "This service searches for apps in the user's workspace and all public app
   groups, based on a search term."
  [params]
  (let [search_term (curl/url-decode (:search params))
<<<<<<< HEAD
        workspace (get-or-create-workspace (:username current-user))
        total (count-search-apps-for-user search_term (:id workspace))
=======
        workspace (get-or-create-workspace (.getUsername current-user))
        total (count-search-apps-for-user search_term (:id workspace) params)
>>>>>>> df78971d
        search_results (search-apps-for-user
                        search_term
                        workspace
                        (workspace-favorites-app-group-index)
                        params)
        search_results (map format-app search_results)]
    (cheshire/encode {:template_count total
                      :templates search_results})))

(defn- load-app-details
  "Retrieves the details for a single app."
  [app-id]
  (first (select transformation_activity
                 (with transformation_activity_references)
                 (where {:id app-id}))))

(defn- load-deployed-components
  "Loads information about the deployed components associated with an app."
  [app-id]
  (select [:deployed_components :dc]
          (fields
            :dc.id
            :dc.name
            :dc.description
            :dc.location
            [:tt.name :type]
            :dc.version
            :dc.attribution)
          (join [:tool_types :tt]
                {:dc.tool_type_id :tt.id})
          (join [:template :t]
                {:dc.id :t.component_id})
          (join [:transformations :tx]
                {:t.id :tx.template_id})
          (join [:transformation_steps :ts]
                {:tx.id :ts.transformation_id})
          (join [:transformation_task_steps :tts]
                {:ts.id :tts.transformation_step_id})
          (join [:transformation_activity :a]
                {:tts.transformation_task_id :a.hid})
          (where {:a.id app-id})))

(defn- timestamp-to-millis
  "Converts a timestamp, which may be nil, to a string representing the number
   of milliseconds since January 1, 1970."
  [timestamp]
  (if (nil? timestamp)
    ""
    (str (.getTime timestamp))))

(defn- format-app-details
  "Formats information for the get-app-details service."
  [details components]
  (let [app-id (:id details)]
    {:published_date   (timestamp-to-millis (:integration_date details))
     :edited_date      (timestamp-to-millis (:edited_date details))
     :id               app-id
     :references       (map :reference_text (:transformation_activity_references details))
     :description      (:description details "")
     :name             (:name details "")
     :label            (:label details "")
     :tito             app-id
     :components       components
     :groups           (get-groups-for-app app-id)
     :suggested_groups (get-suggested-groups-for-app app-id)}))

(defn get-app-details
  "This service obtains the high-level details of an app."
  [app-id]
  (let [details    (load-app-details app-id)
        components (load-deployed-components app-id)]
    (when (nil? details)
      (throw (IllegalArgumentException. (str "app, " app-id ", not found"))))
    (when (empty? components)
      (throw  (IllegalArgumentException. (str "no tools associated with app, " app-id))))
    (cheshire/encode (format-app-details details components))))

(defn load-app-ids
  "Loads the identifiers for all apps that refer to valid deployed components from the database."
  []
  (map :id
       (select [:transformation_activity :app]
               (modifier "distinct")
               (fields :app.id)
               (join [:transformation_task_steps :tts]
                     {:app.hid :tts.transformation_task_id})
               (join [:transformation_steps :ts]
                     {:tts.transformation_step_id :ts.id})
               (join [:transformations :tx]
                     {:ts.transformation_id :tx.id})
               (where (not [(sqlfn :exists (subselect [:template :t]
                                                      (join [:deployed_components :dc]
                                                            {:t.component_id :dc.id})
                                                      (where {:tx.template_id :t.id
                                                              :t.component_id nil})))]))
               (order :id :ASC))))

(defn get-all-app-ids
  "This service obtains the identifiers of all apps that refer to valid deployed components."
  []
  (cheshire/encode {:analysis_ids (load-app-ids)}))

(defn get-app-description
  "This service obtains the description of an app."
  [app-id]
  (:description (first (select transformation_activity (where {:id app-id}))) ""))<|MERGE_RESOLUTION|>--- conflicted
+++ resolved
@@ -30,11 +30,7 @@
    :description    ""
    :workspace_id   workspace-id
    :is_public      false
-<<<<<<< HEAD
-   :template_count (count-public-apps-by-user (:email current-user))})
-=======
-   :template_count (count-public-apps-by-user (.getEmail current-user) params)})
->>>>>>> df78971d
+   :template_count (count-public-apps-by-user (:email current-user) params)})
 
 (defn list-my-public-apps
   "Lists the public apps belonging to the user with the given workspace."
@@ -60,12 +56,8 @@
     (let [virtual-groups (format-virtual-groups workspace-id params)
           actual-count   (count-apps-in-group-for-user
                            (:id group)
-<<<<<<< HEAD
-                           (:email current-user))]
-=======
-                           (.getEmail current-user)
+                           (:email current-user)
                            params)]
->>>>>>> df78971d
       (-> group
           (update-in [:groups] concat virtual-groups)
           (assoc :template_count actual-count)))))
@@ -83,13 +75,8 @@
 
 (defn get-only-app-groups
   "Retrieves the list of app groups that are visible to a user."
-<<<<<<< HEAD
-  ([]
+  ([params]
      (-> (:username current-user)
-=======
-  ([params]
-     (-> (.getUsername current-user)
->>>>>>> df78971d
          (get-or-create-workspace)
          (:id)
          (get-only-app-groups params)))
@@ -183,13 +170,8 @@
   "Counts the number of apps in an app group, including virtual app groups that may be included."
   [{root-group-hid :root_analysis_group_id} {:keys [hid id] :as app-group} params]
   (if (= root-group-hid hid)
-<<<<<<< HEAD
-    (count-apps-in-group-for-user id (:email current-user))
-    (count-apps-in-group-for-user id)))
-=======
-    (count-apps-in-group-for-user id (.getEmail current-user) params)
+    (count-apps-in-group-for-user id (:email current-user) params)
     (count-apps-in-group-for-user id params)))
->>>>>>> df78971d
 
 (defn- get-apps-in-group
   "Gets the apps in an app group, including virtual app groups that may be included."
@@ -225,13 +207,8 @@
    groups, based on a search term."
   [params]
   (let [search_term (curl/url-decode (:search params))
-<<<<<<< HEAD
         workspace (get-or-create-workspace (:username current-user))
-        total (count-search-apps-for-user search_term (:id workspace))
-=======
-        workspace (get-or-create-workspace (.getUsername current-user))
         total (count-search-apps-for-user search_term (:id workspace) params)
->>>>>>> df78971d
         search_results (search-apps-for-user
                         search_term
                         workspace

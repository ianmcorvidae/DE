--- conflicted
+++ resolved
@@ -1,4 +1,3 @@
-<<<<<<< HEAD
 (use '[clojure.java.shell :only (sh)])
 (require '[clojure.string :as string])
 
@@ -9,9 +8,6 @@
       ""))
 
 (defproject org.iplantc/metadactyl "4.0.0"
-=======
-(defproject org.iplantc/metadactyl "3.1.2"
->>>>>>> 9d6caf83
   :description "Framework for hosting DiscoveryEnvironment metadata services."
   :url "http://www.iplantcollaborative.org"
   :license {:name "BSD"
@@ -31,17 +27,11 @@
                  [com.cemerick/url "0.1.1"]
                  [compojure "1.1.5"]
                  [medley "0.1.5"]
-<<<<<<< HEAD
                  [org.iplantc/clojure-commons "4.0.0"]
                  [org.iplantc/kameleon "4.0.0"]
                  [org.iplantc.core/metadactyl "4.0.0"]
-=======
-                 [org.iplantc/clojure-commons "3.1.2"]
-                 [org.iplantc/kameleon "3.1.2"]
-                 [org.iplantc.core/metadactyl "3.1.2"]
-                 [org.iplantc/common-cli "3.1.2"]
+                 [org.iplantc/common-cli "4.0.0"]
                  [me.raynes/fs "1.4.4"]
->>>>>>> 9d6caf83
                  [org.springframework/spring-orm "3.1.0.RELEASE"]
                  [korma "0.3.0-RC5"]
                  [ring "1.1.8"]
@@ -49,11 +39,7 @@
                  #_[org.slf4j/slf4j-log4j12 "1.5.8"]
                  [net.sf.json-lib/json-lib "2.4" :classifier "jdk15"]
                  [slingshot "0.10.3"]]
-<<<<<<< HEAD
   :plugins [[org.iplantc/lein-iplant-rpm "4.0.0"]
-=======
-  :plugins [[org.iplantc/lein-iplant-rpm "3.1.2"]
->>>>>>> 9d6caf83
             [lein-ring "0.8.5"]
             [lein-swank "1.4.4"]]
   :profiles {:dev {:resource-paths ["conf/test"]}}

(defproject org.iplantc/monkey "3.2.5"
  :description "A metadata database crawler. It synchronizes the tag documents in the search data
                index with the tag information inthe metadata database.  🐒"
  :url "http://www.iplantcollaborative.org"
  :license {:name "BSD"
            :url "http://iplantcollaborative.org/sites/default/files/iPLANT-LICENSE.txt"}
  :aot [monkey.index monkey.tags monkey.core]
  :main monkey.core
  :dependencies [[org.clojure/clojure "1.6.0"]
                 [postgresql "9.1-901-1.jdbc4"]
                 [org.clojure/java.jdbc "0.3.5"]
                 [org.clojure/tools.logging "0.3.0"]
                 [clojurewerkz/elastisch "2.0.0"]
                 [com.novemberain/langohr "2.11.0"]
                 [me.raynes/fs "1.4.6"]
                 [slingshot "0.10.3"]
<<<<<<< HEAD
                 [org.iplantc/clojure-commons "3.2.5"]
                 [org.iplantc/common-cli "3.2.5"]]
  :profiles {:dev {:resource-paths ["conf/test"]}})
=======
                 [org.iplantc/clojure-commons "3.2.4"]
                 [org.iplantc/common-cli "3.2.4"]]
  :profiles {:dev {:resource-paths ["conf/test"]}}
  :plugins [[org.iplantc/lein-iplant-rpm "3.2.4"]]
  :iplant-rpm {:summary      "monkey"
               :dependencies ["iplant-service-config >= 0.1.0-5" "java-1.7.0-openjdk"]
               :config-files ["log4j.properties"]
               :config-path  "conf/main"})
>>>>>>> 4246523f
<|MERGE_RESOLUTION|>--- conflicted
+++ resolved
@@ -14,17 +14,11 @@
                  [com.novemberain/langohr "2.11.0"]
                  [me.raynes/fs "1.4.6"]
                  [slingshot "0.10.3"]
-<<<<<<< HEAD
                  [org.iplantc/clojure-commons "3.2.5"]
                  [org.iplantc/common-cli "3.2.5"]]
   :profiles {:dev {:resource-paths ["conf/test"]}})
-=======
-                 [org.iplantc/clojure-commons "3.2.4"]
-                 [org.iplantc/common-cli "3.2.4"]]
-  :profiles {:dev {:resource-paths ["conf/test"]}}
   :plugins [[org.iplantc/lein-iplant-rpm "3.2.4"]]
   :iplant-rpm {:summary      "monkey"
                :dependencies ["iplant-service-config >= 0.1.0-5" "java-1.7.0-openjdk"]
                :config-files ["log4j.properties"]
-               :config-path  "conf/main"})
->>>>>>> 4246523f
+               :config-path  "conf/main"})
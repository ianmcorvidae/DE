(use '[clojure.java.shell :only (sh)])
(require '[clojure.string :as string])

(defn git-ref
  []
  (or (System/getenv "GIT_COMMIT")
      (string/trim (:out (sh "git" "rev-parse" "HEAD")))
      ""))

(defproject org.iplantc/data-info "4.2.5"
  :description "provides the data information HTTP API"
  :manifest {"Git-Ref" ~(git-ref)}
  :uberjar-name "data-info-standalone.jar"
  :dependencies [[org.clojure/clojure "1.6.0"]
                 [org.clojure/core.memoize "0.5.7"]
                 [org.clojure/data.codec "0.1.0"]
                 [org.clojure/tools.logging "0.3.1"]
                 [org.clojure/tools.nrepl "0.2.9"]
                 [cheshire "5.4.0"]
                 [clj-time "0.9.0"]
                 [com.cemerick/url "0.1.1"]
                 [compojure "1.3.2"]
                 [dire "0.5.3"]
                 [liberator "0.12.2"]
                 [me.raynes/fs "1.4.6"]
                 [medley "0.5.5"]
                 [net.sf.json-lib/json-lib "2.4" :classifier "jdk15"]
                 [net.sf.opencsv/opencsv "2.3"]
                 [org.apache.tika/tika-core "1.7"]
                 [ring "1.3.2"]
                 [slingshot "0.12.2"]
                 [trptcolin/versioneer "0.1.1"]
                 [org.iplantc/clj-icat-direct "4.2.5"]
                 [org.iplantc/clj-jargon "4.2.5"]
                 [org.iplantc/clojure-commons "4.2.5"]
                 [org.iplantc/common-cli "4.2.5"]
<<<<<<< HEAD
                 [org.iplantc/common-cfg "4.2.5"]
                 [org.iplantc/kameleon "4.2.5"]
                 [org.iplantc/heuristomancer "4.2.5"]]
=======
                 [org.iplantc/heuristomancer "4.2.5"]
                 [org.iplantc/kameleon "4.2.5"]]
>>>>>>> ee94bd83
  :plugins [[org.iplantc/lein-iplant-rpm "4.2.5"]
            [lein-ring "0.8.8"]
            [swank-clojure "1.4.2"]]
  :profiles {:dev     {:resource-paths ["conf/test"]}
             :uberjar {:aot :all}}
  :main ^:skip-aot data-info.core
  :ring {:handler data-info.core/app
         :init data-info.core/lein-ring-init
         :port 31325
         :auto-reload? false}
  :iplant-rpm {:summary "iPlant Discovery Environment Data Information Services"
               :provides "data-info"
               :dependencies ["iplant-service-config >= 0.1.0-5" "java-1.7.0-openjdk"]
               :exe-files ["resources/scripts/filetypes/guess-2.pl"]
               :config-files ["log4j.properties"]
               :config-path "conf/main"}
  :uberjar-exclusions [#".*[.]SF" #"LICENSE" #"NOTICE"])<|MERGE_RESOLUTION|>--- conflicted
+++ resolved
@@ -34,14 +34,9 @@
                  [org.iplantc/clj-jargon "4.2.5"]
                  [org.iplantc/clojure-commons "4.2.5"]
                  [org.iplantc/common-cli "4.2.5"]
-<<<<<<< HEAD
                  [org.iplantc/common-cfg "4.2.5"]
-                 [org.iplantc/kameleon "4.2.5"]
-                 [org.iplantc/heuristomancer "4.2.5"]]
-=======
                  [org.iplantc/heuristomancer "4.2.5"]
                  [org.iplantc/kameleon "4.2.5"]]
->>>>>>> ee94bd83
   :plugins [[org.iplantc/lein-iplant-rpm "4.2.5"]
             [lein-ring "0.8.8"]
             [swank-clojure "1.4.2"]]

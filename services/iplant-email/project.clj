--- conflicted
+++ resolved
@@ -1,4 +1,3 @@
-<<<<<<< HEAD
 (use '[clojure.java.shell :only (sh)])
 (require '[clojure.string :as string])
 
@@ -9,9 +8,6 @@
       ""))
 
 (defproject org.iplantc/iplant-email "4.0.0"
-=======
-(defproject org.iplantc/iplant-email "3.1.2"
->>>>>>> 9d6caf83
   :description "iPlant Email Service"
   :url "http://www.iplantcollaborative.org"
   :license {:name "BSD"
@@ -24,27 +20,17 @@
                  [:developer
                   [:url "https://github.com/orgs/iPlantCollaborativeOpenSource/teams/iplant-devs"]]]
   :dependencies [[org.clojure/clojure "1.5.1"]
-<<<<<<< HEAD
                  [org.iplantc/clojure-commons "4.0.0"]
-                 [org.iplantc/common-cli "4.0.0"]
-=======
-                 [org.iplantc/clojure-commons "3.1.2"]
->>>>>>> 9d6caf83
                  [org.clojure/tools.logging "0.2.3"]
                  [cheshire "5.0.1"]
                  [javax.mail/mail "1.4"]
                  [org.bituf/clj-stringtemplate "0.2"]
                  [compojure "1.0.1"]
                  [ring/ring-jetty-adapter "1.0.1"]
-<<<<<<< HEAD
-                 [log4j/log4j "1.2.16"]]
+                 [log4j/log4j "1.2.16"]
+                 [org.iplantc/common-cli "4.0.0"]
+                 [me.raynes/fs "1.4.4"]]
   :plugins [[org.iplantc/lein-iplant-rpm "4.0.0"]]
-=======
-                 [log4j/log4j "1.2.16"]
-                 [org.iplantc/common-cli "3.1.2"]
-                 [me.raynes/fs "1.4.4"]]
-  :plugins [[org.iplantc/lein-iplant-rpm "3.1.2"]]
->>>>>>> 9d6caf83
   :iplant-rpm {:summary "iplant-email"
                :dependencies ["iplant-service-config >= 0.1.0-5"
                               "iplant-clavin"

--- conflicted
+++ resolved
@@ -1,15 +1,5 @@
 (ns iplant-email.core
   (:gen-class)
-<<<<<<< HEAD
-  (:use [compojure.core])
-  (:require [clojure.tools.logging :as log]
-            [iplant-email.send-mail :as sm]
-            [iplant-email.json-body :as jb]
-            [ring.adapter.jetty :as jetty]
-            [iplant-email.config :as cfg]
-            [clojure.string :as string]
-            [common-cli.core :as ccli]))
-=======
   (:use compojure.core)
   (:require [cheshire.core :as cheshire]
             [compojure.route :as route]
@@ -51,7 +41,6 @@
       {:status 500
        :body (cheshire/encode {:message     localized-message
                                :stack-trace stack-trace})})))
->>>>>>> 9d6caf83
 
 (defroutes email-routes
   (GET "/" [] "Welcome to iPlant Email!")
@@ -59,34 +48,9 @@
   (POST "/" {body :body} (sm/do-send-email body)))
 
 (defn site-handler [routes]
-  (-> routes jb/parse-json-body))
+  (-> routes
+    jb/parse-json-body))
 
-(defn configurate
-  [options]
-  (if (:config options)
-    (cfg/load-config-from-file (:config options))
-    (cfg/load-config-from-zookeeper)))
-
-(def port-number
-  (memoize
-   (fn [options]
-     (if (:port options)
-       (:port options)
-       (cfg/listen-port)))))
-
-(def svc-info
-  {:desc "Sends email for the Discovery Environment"
-   :app-name "iplant-email"
-   :group-id "org.iplantc"
-   :art-id "iplant-email"})
-
-<<<<<<< HEAD
-(defn -main
-  [& args]
-  (let [{:keys [options arguments errors summary]} (ccli/handle-args svc-info args)]
-    (configurate options)
-    (jetty/run-jetty (site-handler email-routes) {:port (port-number options)})))
-=======
 (defn cli-options
   []
   [["-c" "--config PATH" "Path to the config file"
@@ -108,5 +72,4 @@
     (when-not (fs/readable? (:config options))
       (ccli/exit 1 "The config file is not readable."))
     (cfg/load-config-from-file (:config options) config)
-    (jetty/run-jetty (site-handler email-routes) {:port (listen-port)})))
->>>>>>> 9d6caf83
+    (jetty/run-jetty (site-handler email-routes) {:port (listen-port)})))
<<<<<<< HEAD
(use '[clojure.java.shell :only (sh)])
(require '[clojure.string :as string])

(defn git-ref
  []
  (or (System/getenv "GIT_COMMIT")
      (string/trim (:out (sh "git" "rev-parse" "HEAD")))
      ""))

(defproject org.iplantc/kifshare "4.0.0"
=======
(defproject org.iplantc/kifshare "3.1.2"
>>>>>>> 9d6caf83
  :description "iPlant Quickshare for iRODS"
  :url "http://www.iplantcollaborative.org"

  :license {:name "BSD"
            :url "http://iplantcollaborative.org/sites/default/files/iPLANT-LICENSE.txt"}

  :scm {:connection "scm:git:git@github.com:iPlantCollaborativeOpenSource/kifshare.git"
        :developerConnection "scm:git:git@github.com:iPlantCollaborativeOpenSource/kifshare.git"
        :url "git@github.com:iPlantCollaborativeOpenSource/kifshare.git"}

  :manifest {"Git-Ref" ~(git-ref)}

  :pom-addition [:developers
                 [:developer
                  [:url "https://github.com/orgs/iPlantCollaborativeOpenSource/teams/iplant-devs"]]]

  :dependencies [[org.clojure/clojure "1.5.1"]
                 [org.clojure/tools.logging "0.2.3"]
                 [org.clojure/core.memoize "0.5.3"]
<<<<<<< HEAD
                 [org.iplantc/clj-jargon "4.0.0"]
                 [org.iplantc/clojure-commons "4.0.0"]
=======
                 [org.iplantc/clj-jargon "3.1.2"]
                 [org.iplantc/clojure-commons "3.1.2"]
                 [org.iplantc/common-cli "3.1.2"]
                 [me.raynes/fs "1.4.4"]
>>>>>>> 9d6caf83
                 [cheshire "5.0.1"]
                 [slingshot "0.10.1"]
                 [compojure "1.1.3"]
                 [ring/ring-jetty-adapter "1.1.6"]
                 [ring/ring-devel "1.1.6"]
                 [de.ubercode.clostache/clostache "1.3.0"]
                 [com.cemerick/url "0.0.6"]
                 [lamina "0.5.0-beta9"]
                 [clj-http "0.6.5"]]

  :ring {:init kifshare.config/init
         :handler kifshare.core/app}

  :profiles {:dev {:resource-paths ["build"]
                   :dependencies [[midje "1.4.0"]]
                   :plugins [[lein-midje "2.0.1"]]}}

  :iplant-rpm {:summary "kifshare",
               :dependencies ["iplant-service-config >= 0.1.0-5"
                              "iplant-clavin"
                              "java-1.7.0-openjdk"],
               :config-files ["log4j.properties"],
               :config-path "conf"}

  :plugins [[lein-ring "0.7.5"]
<<<<<<< HEAD
            [org.iplantc/lein-iplant-rpm "4.0.0"]]
=======
            [org.iplantc/lein-iplant-rpm "3.1.2"]]
>>>>>>> 9d6caf83

  :repositories [["sonatype-nexus-snapshots"
                  {:url "https://oss.sonatype.org/content/repositories/snapshots"}]

                 ["renci.repository"
                  {:url "http://ci-dev.renci.org/nexus/content/repositories/snapshots/"}]]

  :deploy-repositories [["sonatype-nexus-staging"
                         {:url "https://oss.sonatype.org/service/local/staging/deploy/maven2/"}]]

  :aot [kifshare.core]
  :main kifshare.core)<|MERGE_RESOLUTION|>--- conflicted
+++ resolved
@@ -1,4 +1,3 @@
-<<<<<<< HEAD
 (use '[clojure.java.shell :only (sh)])
 (require '[clojure.string :as string])
 
@@ -9,9 +8,6 @@
       ""))
 
 (defproject org.iplantc/kifshare "4.0.0"
-=======
-(defproject org.iplantc/kifshare "3.1.2"
->>>>>>> 9d6caf83
   :description "iPlant Quickshare for iRODS"
   :url "http://www.iplantcollaborative.org"
 
@@ -31,15 +27,10 @@
   :dependencies [[org.clojure/clojure "1.5.1"]
                  [org.clojure/tools.logging "0.2.3"]
                  [org.clojure/core.memoize "0.5.3"]
-<<<<<<< HEAD
                  [org.iplantc/clj-jargon "4.0.0"]
                  [org.iplantc/clojure-commons "4.0.0"]
-=======
-                 [org.iplantc/clj-jargon "3.1.2"]
-                 [org.iplantc/clojure-commons "3.1.2"]
-                 [org.iplantc/common-cli "3.1.2"]
+                 [org.iplantc/common-cli "4.0.0"]
                  [me.raynes/fs "1.4.4"]
->>>>>>> 9d6caf83
                  [cheshire "5.0.1"]
                  [slingshot "0.10.1"]
                  [compojure "1.1.3"]
@@ -65,11 +56,7 @@
                :config-path "conf"}
 
   :plugins [[lein-ring "0.7.5"]
-<<<<<<< HEAD
             [org.iplantc/lein-iplant-rpm "4.0.0"]]
-=======
-            [org.iplantc/lein-iplant-rpm "3.1.2"]]
->>>>>>> 9d6caf83
 
   :repositories [["sonatype-nexus-snapshots"
                   {:url "https://oss.sonatype.org/content/repositories/snapshots"}]

--- conflicted
+++ resolved
@@ -7,11 +7,7 @@
       (string/trim (:out (sh "git" "rev-parse" "HEAD")))
       ""))
 
-<<<<<<< HEAD
 (defproject org.iplantc/kifshare "5.0.0"
-=======
-(defproject org.iplantc/kifshare "4.2.4"
->>>>>>> 1947d17e
   :description "iPlant Quickshare for iRODS"
   :url "http://www.iplantcollaborative.org"
 
@@ -21,30 +17,12 @@
   :manifest {"Git-Ref" ~(git-ref)}
   :uberjar-name "kifshare-standalone.jar"
 
-<<<<<<< HEAD
-  :dependencies [[org.clojure/clojure "1.5.1"]
-                 [org.clojure/tools.logging "0.2.3"]
-                 [org.clojure/core.memoize "0.5.3"]
+  :dependencies [[org.clojure/clojure "1.6.0"]
+                 [org.clojure/tools.logging "0.3.1"]
+                 [org.clojure/core.memoize "0.5.7"]
                  [org.iplantc/clj-jargon "5.0.0"]
                  [org.iplantc/clojure-commons "5.0.0"]
                  [org.iplantc/common-cli "5.0.0"]
-                 [me.raynes/fs "1.4.4"]
-                 [cheshire "5.0.1"]
-                 [slingshot "0.10.1"]
-                 [compojure "1.1.3"]
-                 [ring/ring-jetty-adapter "1.1.6"]
-                 [ring/ring-devel "1.1.6"]
-                 [de.ubercode.clostache/clostache "1.3.0"]
-                 [com.cemerick/url "0.0.6"]
-                 [lamina "0.5.0-beta9"]
-                 [clj-http "0.6.5"]]
-=======
-  :dependencies [[org.clojure/clojure "1.6.0"]
-                 [org.clojure/tools.logging "0.3.1"]
-                 [org.clojure/core.memoize "0.5.7"]
-                 [org.iplantc/clj-jargon "4.2.4"]
-                 [org.iplantc/clojure-commons "4.2.4"]
-                 [org.iplantc/common-cli "4.2.4"]
                  [me.raynes/fs "1.4.6"]
                  [cheshire "5.4.0"]
                  [slingshot "0.12.2"]
@@ -55,7 +33,6 @@
                  [com.cemerick/url "0.1.1"]
                  [lamina "0.5.6"]
                  [clj-http "1.1.0"]]
->>>>>>> 1947d17e
 
   :ring {:init kifshare.config/init
          :handler kifshare.core/app}
@@ -72,12 +49,7 @@
                :config-path "conf"}
 
   :plugins [[lein-ring "0.7.5"]
-<<<<<<< HEAD
             [org.iplantc/lein-iplant-rpm "5.0.0"]]
-=======
-            [org.iplantc/lein-iplant-rpm "4.2.4"]]
-
->>>>>>> 1947d17e
   :repositories [["sonatype-nexus-snapshots"
                   {:url "https://oss.sonatype.org/content/repositories/snapshots"}]
 

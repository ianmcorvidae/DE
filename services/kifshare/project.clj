--- conflicted
+++ resolved
@@ -50,10 +50,7 @@
 
   :plugins [[lein-ring "0.7.5"]
             [org.iplantc/lein-iplant-rpm "4.2.5"]]
-<<<<<<< HEAD
-=======
 
->>>>>>> ee94bd83
   :repositories [["sonatype-nexus-snapshots"
                   {:url "https://oss.sonatype.org/content/repositories/snapshots"}]
 

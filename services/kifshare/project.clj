<<<<<<< HEAD
(use '[clojure.java.shell :only (sh)])
(require '[clojure.string :as string])

(defn git-ref
  []
  (or (System/getenv "GIT_COMMIT")
      (string/trim (:out (sh "git" "rev-parse" "HEAD")))
      ""))

(defproject org.iplantc/kifshare "3.2.0"
=======
(defproject org.iplantc/kifshare "3.2.4"
>>>>>>> 29e4368f
  :description "iPlant Quickshare for iRODS"
  :url "http://www.iplantcollaborative.org"

  :license {:name "BSD"
            :url "http://iplantcollaborative.org/sites/default/files/iPLANT-LICENSE.txt"}

<<<<<<< HEAD
  :scm {:connection "scm:git:git@github.com:iPlantCollaborativeOpenSource/kifshare.git"
        :developerConnection "scm:git:git@github.com:iPlantCollaborativeOpenSource/kifshare.git"
        :url "git@github.com:iPlantCollaborativeOpenSource/kifshare.git"}

  :manifest {"Git-Ref" ~(git-ref)}

  :pom-addition [:developers
                 [:developer
                  [:url "https://github.com/orgs/iPlantCollaborativeOpenSource/teams/iplant-devs"]]]

=======
>>>>>>> 29e4368f
  :dependencies [[org.clojure/clojure "1.5.1"]
                 [org.clojure/tools.logging "0.2.3"]
                 [org.clojure/core.memoize "0.5.3"]
                 [org.iplantc/clj-jargon "3.2.4"]
                 [org.iplantc/clojure-commons "3.2.4"]
                 [org.iplantc/common-cli "3.2.4"]
                 [me.raynes/fs "1.4.4"]
                 [cheshire "5.0.1"]
                 [slingshot "0.10.1"]
                 [compojure "1.1.3"]
                 [ring/ring-jetty-adapter "1.1.6"]
                 [ring/ring-devel "1.1.6"]
                 [de.ubercode.clostache/clostache "1.3.0"]
                 [com.cemerick/url "0.0.6"]
                 [lamina "0.5.0-beta9"]
                 [clj-http "0.6.5"]]

  :ring {:init kifshare.config/init
         :handler kifshare.core/app}

  :profiles {:dev {:resource-paths ["build"]
                   :dependencies [[midje "1.4.0"]]
                   :plugins [[lein-midje "2.0.1"]]}}

  :iplant-rpm {:summary "kifshare",
               :dependencies ["iplant-service-config >= 0.1.0-5"
                              "java-1.7.0-openjdk"],
               :config-files ["log4j.properties"],
               :config-path "conf"}

  :plugins [[lein-ring "0.7.5"]
            [org.iplantc/lein-iplant-rpm "3.2.4"]]

  :repositories [["sonatype-nexus-snapshots"
                  {:url "https://oss.sonatype.org/content/repositories/snapshots"}]

                 ["renci.repository"
                  {:url "http://ci-dev.renci.org/nexus/content/repositories/snapshots/"}]]

  :deploy-repositories [["sonatype-nexus-staging"
                         {:url "https://oss.sonatype.org/service/local/staging/deploy/maven2/"}]]

  :aot [kifshare.core]
  :main kifshare.core)<|MERGE_RESOLUTION|>--- conflicted
+++ resolved
@@ -1,4 +1,3 @@
-<<<<<<< HEAD
 (use '[clojure.java.shell :only (sh)])
 (require '[clojure.string :as string])
 
@@ -8,29 +7,15 @@
       (string/trim (:out (sh "git" "rev-parse" "HEAD")))
       ""))
 
-(defproject org.iplantc/kifshare "3.2.0"
-=======
 (defproject org.iplantc/kifshare "3.2.4"
->>>>>>> 29e4368f
   :description "iPlant Quickshare for iRODS"
   :url "http://www.iplantcollaborative.org"
 
   :license {:name "BSD"
             :url "http://iplantcollaborative.org/sites/default/files/iPLANT-LICENSE.txt"}
 
-<<<<<<< HEAD
-  :scm {:connection "scm:git:git@github.com:iPlantCollaborativeOpenSource/kifshare.git"
-        :developerConnection "scm:git:git@github.com:iPlantCollaborativeOpenSource/kifshare.git"
-        :url "git@github.com:iPlantCollaborativeOpenSource/kifshare.git"}
-
   :manifest {"Git-Ref" ~(git-ref)}
 
-  :pom-addition [:developers
-                 [:developer
-                  [:url "https://github.com/orgs/iPlantCollaborativeOpenSource/teams/iplant-devs"]]]
-
-=======
->>>>>>> 29e4368f
   :dependencies [[org.clojure/clojure "1.5.1"]
                  [org.clojure/tools.logging "0.2.3"]
                  [org.clojure/core.memoize "0.5.3"]

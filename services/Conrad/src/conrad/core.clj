(ns conrad.core
  (:gen-class)
  (:use [compojure.core]
        [ring.middleware keyword-params nested-params params]
        [clj-cas.cas-proxy-auth :only (validate-cas-group-membership)]
        [clojure-commons.query-params :only (wrap-query-params)]
        [conrad.app-admin]
        [conrad.category-admin]
        [conrad.genome-reference]
        [conrad.common]
        [conrad.kormadb]
        [conrad.config]
        [conrad.listings]
        [conrad.database]
        [clojure.java.io :only (file)])
  (:require [compojure.route :as route]
            [compojure.handler :as handler]
            [clojure-commons.props :as cp]
<<<<<<< HEAD
            [clojure-commons.config :as config]
=======
            [clojure-commons.config :as cfg]
>>>>>>> 9d6caf83
            [common-cli.core :as ccli]
            [clojure.tools.logging :as log]
            [me.raynes.fs :as fs]
            [ring.adapter.jetty :as jetty])
  (:import [java.sql SQLException]))

(defn- trap
"An error catching function."
[f]
  (try
    (f)
    (catch IllegalArgumentException e (failure-response e))
    (catch IllegalStateException e (failure-response e))
    (catch SQLException e (do (log-next-exception e) (error-response e)))
    (catch Throwable t (error-response t))))

;; Secured routes.
(defroutes secured-routes
  (GET "/get-app-groups" []
       (trap #(get-public-categories)))

  (GET "/get-apps-in-group/:id" [id]
       (trap #(get-category-with-apps id)))

  (GET "/get-components-in-app/:id" [id]
       (trap #(get-components-in-app id)))

  (POST "/update-app" [:as {body :body}]
        (trap #(update-app body)))

  (POST "/rename-category" [:as {body :body}]
        (trap #(rename-category body)))

  (DELETE "/category/:id" [id]
          (trap #(delete-category id)))

  (PUT "/category" [:as {body :body}]
       (trap #(create-category body)))

  (DELETE "/app/:id" [id]
          (trap #(delete-app id)))

  (POST "/move-app" [:as {body :body}]
        (trap #(move-app body)))

  (GET "/undelete-app/:id" [id]
       (trap #(undelete-app id)))

  (POST "/move-category" [:as {body :body}]
        (trap #(move-category body)))

  (GET "/all-genome-references" []
       (trap #(get-all-genome-references)))

  (GET "/genome-references" []
       (trap #(get-genome-references)))

  (GET "/genome-references-by-user/:un" [un]
       (trap #(get-genome-references-by-username un)))

  (GET "/genome-reference/:id" [id]
       (trap #(get-genome-reference-by-uuid id)))

  (DELETE "/genome-reference/:id" [id]
       (trap #(delete-genome-reference-by-uuid id)))

  (PUT "/genome-reference" [:as {body :body attrs :user-attributes}]
       (trap #(insert-genome-reference body attrs)))

  (POST "/genome-reference" [:as {body :body attrs :user-attributes}]
       (trap #(modify-genome-reference body attrs)))

  (route/not-found (unrecognized-path-response)))

;; All routes.
(defroutes conrad-routes

  (GET "/" [] "Welcome to Conrad!\n")

  (context "/secured" []
           (validate-cas-group-membership
             secured-routes #(cas-server) #(server-name) #(group-attr-name)
             #(allowed-groups)))

  (route/not-found (unrecognized-path-response)))

(defn- log-props
  "Logs the configuration settings."
  []
  (dorun (map (fn [[k v]] (log/warn k "=" (if (re-find #"password" k) "****" v)))
              (sort-by key @props))))

(defn- validate-props
  "Validates the configuration settings."
  []
  (when (not (configuration-valid))
    (log/warn "THE CONFIGURATION IS INVALID - EXITING NOW")
    (System/exit 1)))

(defn- init-service
  "Initializes the service after the configuration settings have been loaded."
  []
  (log-props)
  (validate-props)
  (define-database))

(defn load-configuration-from-file
  "Loads the configuration settings from a properties file."
  []
  (let [filename "conrad.properties"
        conf-dir (System/getenv "IPLANT_CONF_DIR")]
    (if (nil? conf-dir)
      (reset! props (cp/read-properties (file filename)))
      (reset! props (cp/read-properties (file conf-dir filename)))))
  (init-service))

(defn site-handler [routes]
  (-> routes
      wrap-keyword-params
      wrap-nested-params
      wrap-query-params))

(def app
  (site-handler conrad-routes))

<<<<<<< HEAD
(defn configurate
  [options]
  (cond
   (:config options)
   (do (reset! props (cp/read-properties (file (:config options))))
     (init-service))

   (System/getenv "IPLANT_CONF_DIR")
   (do (reset! props (cp/read-properties
                     (file (System/getenv "IPLANT_CONF_DIR") "conrad.properties")))
     (init-service))

   :else
   (load-configuration-from-zookeeper)))

(def port-number
  (memoize
   (fn [options]
     (if (:port options)
       (:port options)
       (listen-port)))))

(def svc-info
  {:desc "The backend facade for the Belphegor UI."
=======
(def svc-info
  {:desc "Backend service for the DE's admin console."
>>>>>>> 9d6caf83
   :app-name "conrad"
   :group-id "org.iplantc"
   :art-id "conrad"})

<<<<<<< HEAD
(defn -main
  [& args]
  (let [{:keys [options arguments errors summary]} (ccli/handle-args svc-info args)]
    (configurate options)
    (log/warn "Listening on" (port-number options))
    (jetty/run-jetty app {:port (port-number options)})))
=======
(defn cli-options
  []
  [["-c" "--config PATH" "Path to the config file"
    :default "/etc/iplant/de/conrad.properties"]
   ["-v" "--version" "Print out the version number."]
   ["-h" "--help"]])

(defn -main
  [& args]
  (let [{:keys [options arguments errors summary]} (ccli/handle-args svc-info args cli-options)]
    (when-not (fs/exists? (:config options))
      (ccli/exit 1 "The config file does not exist."))
    (when-not (fs/readable? (:config options))
      (ccli/exit 1 "The config file is not readable."))
    (cfg/load-config-from-file (:config options) props)
    (log/warn "Listening on" (listen-port))
    (jetty/run-jetty app {:port (listen-port)})))
>>>>>>> 9d6caf83
<|MERGE_RESOLUTION|>--- conflicted
+++ resolved
@@ -16,11 +16,7 @@
   (:require [compojure.route :as route]
             [compojure.handler :as handler]
             [clojure-commons.props :as cp]
-<<<<<<< HEAD
-            [clojure-commons.config :as config]
-=======
             [clojure-commons.config :as cfg]
->>>>>>> 9d6caf83
             [common-cli.core :as ccli]
             [clojure.tools.logging :as log]
             [me.raynes.fs :as fs]
@@ -146,47 +142,12 @@
 (def app
   (site-handler conrad-routes))
 
-<<<<<<< HEAD
-(defn configurate
-  [options]
-  (cond
-   (:config options)
-   (do (reset! props (cp/read-properties (file (:config options))))
-     (init-service))
-
-   (System/getenv "IPLANT_CONF_DIR")
-   (do (reset! props (cp/read-properties
-                     (file (System/getenv "IPLANT_CONF_DIR") "conrad.properties")))
-     (init-service))
-
-   :else
-   (load-configuration-from-zookeeper)))
-
-(def port-number
-  (memoize
-   (fn [options]
-     (if (:port options)
-       (:port options)
-       (listen-port)))))
-
-(def svc-info
-  {:desc "The backend facade for the Belphegor UI."
-=======
 (def svc-info
   {:desc "Backend service for the DE's admin console."
->>>>>>> 9d6caf83
    :app-name "conrad"
    :group-id "org.iplantc"
    :art-id "conrad"})
 
-<<<<<<< HEAD
-(defn -main
-  [& args]
-  (let [{:keys [options arguments errors summary]} (ccli/handle-args svc-info args)]
-    (configurate options)
-    (log/warn "Listening on" (port-number options))
-    (jetty/run-jetty app {:port (port-number options)})))
-=======
 (defn cli-options
   []
   [["-c" "--config PATH" "Path to the config file"
@@ -203,5 +164,4 @@
       (ccli/exit 1 "The config file is not readable."))
     (cfg/load-config-from-file (:config options) props)
     (log/warn "Listening on" (listen-port))
-    (jetty/run-jetty app {:port (listen-port)})))
->>>>>>> 9d6caf83
+    (jetty/run-jetty app {:port (listen-port)})))
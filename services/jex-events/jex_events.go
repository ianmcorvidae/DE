--- conflicted
+++ resolved
@@ -32,18 +32,6 @@
 	return l(logbuf)
 }
 
-<<<<<<< HEAD
-// LogWriter writes to stdout with a custom timestamp.
-func LogWriter(logbuf []byte) (n int, err error) {
-	const layout = "2006-01-02@15:04:05.000"
-	t := time.Now().Format(layout)
-	return os.Stdout.Write(
-		append(
-			[]byte(fmt.Sprintf("%s de.jex-events.general ", t)),
-			logbuf...,
-		),
-	)
-=======
 // LogMessage represents a message that will be logged in JSON format.
 type LogMessage struct {
 	Service  string `json:"service"`
@@ -76,7 +64,6 @@
 	}
 	j = append(j, []byte("\n")...)
 	return os.Stdout.Write(j)
->>>>>>> ff88b30c
 }
 
 func init() {

--- conflicted
+++ resolved
@@ -75,18 +75,6 @@
 	return l(logbuf)
 }
 
-<<<<<<< HEAD
-// LogWriter writes to stdout with a custom timestamp.
-func LogWriter(logbuf []byte) (n int, err error) {
-	const layout = "2006-01-02@15:04:05.000"
-	t := time.Now().Format(layout)
-	return os.Stdout.Write(
-		append(
-			[]byte(fmt.Sprintf("%s de.condor-log-monitor.general ", t)),
-			logbuf...,
-		),
-	)
-=======
 // LogMessage represents a message that will be logged in JSON format.
 type LogMessage struct {
 	Service  string `json:"service"`
@@ -119,7 +107,6 @@
 	}
 	j = append(j, []byte("\n")...)
 	return os.Stdout.Write(j)
->>>>>>> ff88b30c
 }
 
 func init() {

(ns donkey.clients.notifications
<<<<<<< HEAD
  (:use [donkey.persistence.tool-requests :only [email-template-for]]
        [donkey.util.config :only [notificationagent-base]]
        [donkey.util.service :only [build-url build-url-with-query decode-stream]]
=======
  (:use [donkey.util.config :only [notificationagent-base]]
        [donkey.util.service :only [build-url-with-query]]
>>>>>>> ff88b30c
        [donkey.util.transformers :only [add-current-user-to-map]])
  (:require [cheshire.core :as cheshire]
            [clj-http.client :as client]
            [clojure.tools.logging :as log]
            [donkey.clients.notifications.raw :as raw]))

(defn notificationagent-url
  "Builds a URL that can be used to connect to the notification agent."
  ([relative-url]
     (notificationagent-url relative-url {}))
  ([relative-url query]
     (build-url-with-query (notificationagent-base)
                           (add-current-user-to-map query) relative-url)))

(defn send-notification
  "Sends a notification to a user."
  [m]
  (let [res (client/post (notificationagent-url "notification")
                         {:content-type :json
                          :body (cheshire/encode m)})]
    res))

(defn send-tool-notification
  "Sends notification of tool deployment to a user if notification information
   is included in the import JSON."
  [m]
  (let [{:keys [user email]} m]
    (when (every? (comp not nil?) [user email])
      (try
        (send-notification {:type "tool"
                            :user user
                            :subject (str (:name m) " has been deployed")
                            :email true
                            :email_template "tool_deployment"
                            :payload {:email_address email
                                      :toolname (:name m)
                                      :tooldirectory (:location m)
                                      :tooldescription (:description m)
                                      :toolattribution (:attribution m)
                                      :toolversion (:version m)}})
        (catch Exception e
          (log/warn e "unable to send tool deployment notification for" m))))))

(defn mark-all-notifications-seen
  []
  (raw/mark-all-notifications-seen (cheshire/encode (add-current-user-to-map {}))))<|MERGE_RESOLUTION|>--- conflicted
+++ resolved
@@ -1,12 +1,6 @@
 (ns donkey.clients.notifications
-<<<<<<< HEAD
-  (:use [donkey.persistence.tool-requests :only [email-template-for]]
-        [donkey.util.config :only [notificationagent-base]]
-        [donkey.util.service :only [build-url build-url-with-query decode-stream]]
-=======
   (:use [donkey.util.config :only [notificationagent-base]]
         [donkey.util.service :only [build-url-with-query]]
->>>>>>> ff88b30c
         [donkey.util.transformers :only [add-current-user-to-map]])
   (:require [cheshire.core :as cheshire]
             [clj-http.client :as client]

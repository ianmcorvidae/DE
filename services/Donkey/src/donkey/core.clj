--- conflicted
+++ resolved
@@ -139,20 +139,11 @@
 
 (defn load-configuration-from-file
   "Loads the configuration properties from a file."
-<<<<<<< HEAD
-  ([cfg-path]
-   (config/load-config-from-file cfg-path)
-   (db/define-database))
-  ([]
-   (config/load-config-from-file)
-   (db/define-database)))
-=======
   ([]
      (load-configuration-from-file (find-configuration-file)))
   ([path]
      (config/load-config-from-file path)
      (db/define-database)))
->>>>>>> 0fc348b4
 
 (defn lein-ring-init
   []

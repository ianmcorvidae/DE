--- conflicted
+++ resolved
@@ -132,29 +132,6 @@
 (def app
   (site-handler donkey-routes))
 
-<<<<<<< HEAD
-(defn configurate
-  [options]
-  (cond
-   (:config options)
-   (load-configuration-from-file (:config options))
-
-   (config/load-config-from-file?)
-   (load-configuration-from-file)
-
-   :else
-   (load-configuration-from-zookeeper)))
-
-(def port-number
-  (memoize
-   (fn [options]
-     (if (:port options)
-       (:port options)
-       (config/listen-port)))))
-
-(def svc-info
-  {:desc "The backend service facade for the Discovery Environment."
-=======
 (defn cli-options
   []
   [["-c" "--config PATH" "Path to the config file"
@@ -164,18 +141,12 @@
 
 (def svc-info
   {:desc "DE service for business logic"
->>>>>>> 9d6caf83
    :app-name "donkey"
    :group-id "org.iplantc"
    :art-id "donkey"})
 
 (defn -main
   [& args]
-<<<<<<< HEAD
-  (let [{:keys [options arguments errors summary]} (ccli/handle-args svc-info args)]
-    (configurate options)
-    (log/warn "Listening on" (port-number options))
-=======
   (let [{:keys [options arguments errors summary]} (ccli/handle-args svc-info args cli-options)]
     (when-not (fs/exists? (:config options))
       (ccli/exit 1 (str "The config file does not exist.")))
@@ -183,14 +154,9 @@
       (ccli/exit 1 "The config file is not readable."))
     (config/load-config-from-file (:config options))
     (db/define-database)
->>>>>>> 9d6caf83
     (start-nrepl)
     (messages/messaging-initialization)
     (icat/configure-icat)
     (anon/create-anon-user)
     (future (apps/sync-job-statuses))
-<<<<<<< HEAD
-    (jetty/run-jetty app {:port (port-number options)})))
-=======
-    (jetty/run-jetty app {:port (config/listen-port)})))
->>>>>>> 9d6caf83
+    (jetty/run-jetty app {:port (config/listen-port)})))
(ns donkey.routes.filesystem
  (:use [compojure.core]
        [donkey.auth.user-attributes]
        [donkey.services.filesystem.root]
        [donkey.services.filesystem.directory]
        [donkey.services.filesystem.home]
        [donkey.services.filesystem.rename]
        [donkey.services.filesystem.trash]
        [donkey.services.filesystem.move]
        [donkey.services.filesystem.create]
        [donkey.services.filesystem.metadata]
        [donkey.services.filesystem.metadata-templates]
        [donkey.services.filesystem.sharing]
        [donkey.services.filesystem.preview]
        [donkey.services.filesystem.exists]
        [donkey.services.filesystem.stat]
        [donkey.services.filesystem.manifest]
        [donkey.services.filesystem.updown]
        [donkey.services.filesystem.tickets]
        [donkey.services.filesystem.users]
        [donkey.services.filesystem.space-handling]
        [donkey.services.filesystem.copy]
        [donkey.services.filesystem.page-file]
        [donkey.services.filesystem.page-csv]
        [donkey.services.filesystem.uuids]
        [donkey.util.validators :only [parse-body]]
        [donkey.util.transformers :only [add-current-user-to-map]]
        [donkey.util]
        [slingshot.slingshot :only [try+ throw+]])
  (:require [donkey.util.config :as config]
            [clojure.tools.logging :as log]
            [dire.core :refer [with-pre-hook!]]))

(defn secured-filesystem-routes
  "The routes for file IO endpoints."
  []
  (optional-routes
    [config/filesystem-routes-enabled]
    (GET "/filesystem/root" [:as req]
         (controller req do-root-listing :params))

    (GET "/filesystem/home" [:as req]
         (controller req do-homedir :params))

    (POST "/filesystem/exists" [:as req]
          (controller req do-exists :params :body))

    (POST "/filesystem/stat" [:as req]
          (controller req do-stat :params :body))

    (POST "/filesystem/download" [:as req]
          (controller req do-download :params :body))

    (POST "/filesystem/download-contents" [:as req]
          (controller req do-download-contents :params :body))

    (GET "/filesystem/display-download" [:as req]
         (controller req do-special-download :params))

    (GET "/filesystem/upload" [:as req]
         (controller req do-upload :params))

    (GET "/filesystem/directory" [:as req]
         (controller req do-directory :params))

    (GET "/filesystem/paged-directory" [:as req]
         (controller req do-paged-listing :params))

    (POST "/filesystem/directory/create" [:as req]
          (controller req do-create :params :body))

    (POST "/filesystem/rename" [:as req]
          (controller req do-rename :params :body))

    (POST "/filesystem/delete" [:as req]
          (controller req do-delete :params :body))

    (POST "/filesystem/delete-contents" [:as req]
          (controller req do-delete-contents :params :body))

    (POST "/filesystem/move" [:as req]
          (controller req do-move :params :body))

    (POST "/filesystem/move-contents" [:as req]
          (controller req do-move-contents :params :body))

    (GET "/filesystem/file/preview" [:as req]
         (controller req do-preview :params))

    (GET "/filesystem/file/manifest" [:as req]
         (controller req do-manifest :params))

    (GET "/filesystem/metadata" [:as req]
         (controller req do-metadata-get :params))

    (POST "/filesystem/metadata" [:as req]
          (controller req do-metadata-set :params :body))

    (DELETE "/filesystem/metadata" [:as req]
            (controller req do-metadata-delete :params))

    (POST "/filesystem/metadata-batch" [:as req]
          (controller req do-metadata-batch-set :params :body))

    (GET "/filesystem/metadata/templates" [:as req]
         (controller req do-metadata-template-list))

    (GET "/filesystem/metadata/template/:id" [id :as req]
         (controller req do-metadata-template-view id))

    (GET "/filesystem/metadata/template/attr/:id" [id :as req]
         (controller req do-metadata-attribute-view id))

    (POST "/filesystem/share" [:as req]
          (controller req do-share :params :body))

    (POST "/filesystem/unshare" [:as req]
          (controller req do-unshare :params :body))

    (POST "/filesystem/user-permissions" [:as req]
          (controller req do-user-permissions :params :body))

    (GET "/filesystem/groups" [:as req]
         (controller req do-groups :params))

    (GET "/filesystem/quota" [:as req]
         (controller req do-quota :params))

    (POST "/filesystem/restore" [:as req]
          (controller req do-restore :params :body))

    (POST "/filesystem/restore-all" [:as req]
          (controller req do-restore-all :params))

    (POST "/filesystem/tickets" [:as req]
          (controller req do-add-tickets :params :body))

    (POST "/filesystem/delete-tickets" [:as req]
          (controller req do-remove-tickets :params :body))

    (POST "/filesystem/list-tickets" [:as req]
          (controller req do-list-tickets :params :body))

    (GET "/filesystem/user-trash-dir" [:as req]
         (controller req do-user-trash :params))

    (POST "/filesystem/paths-contain-space" [:as req]
          (controller req do-paths-contain-space :params :body))

    (POST "/filesystem/replace-spaces" [:as req]
          (controller req do-replace-spaces :params :body))

    (DELETE "/filesystem/trash" [:as req]
            (controller req do-delete-trash :params))

    (POST "/filesystem/read-chunk" [:as req]
          (controller req do-read-chunk :params :body))

    (POST "/filesystem/overwrite-chunk" [:as req]
          (controller req do-overwrite-chunk :params :body))

    (POST "/filesystem/read-csv-chunk" [:as req]
          (controller req do-read-csv-chunk :params :body))

    (POST "/filesystem/anon-files" [:as req]
<<<<<<< HEAD
          (controller req do-anon-files :params :body))))

(defn secured-filesystem-metadata-routes
  "The routes for file metadata endpoints."
  []
  (optional-routes
   [#(and (config/filesystem-routes-enabled)
          (config/metadata-routes-enabled))]

   (GET "/filesystem/:data-id/template-avus" [data-id :as req]
        (controller req do-metadata-template-avu-list :params data-id))

   (GET "/filesystem/:data-id/template-avus/:template-id" [data-id template-id :as req]
        (controller req do-metadata-template-avu-list :params data-id template-id))

   (POST "/filesystem/:data-id/template-avus/:template-id" [data-id template-id :as req]
        (controller req do-set-metadata-template-avus :params data-id template-id :body))

   (DELETE "/filesystem/:data-id/template-avus/:template-id/:avu-id" [data-id template-id avu-id :as req]
        (controller req do-remove-metadata-template-avu :params data-id template-id avu-id))))
=======
          (controller req do-anon-files :params :body))

    (POST "/filesystem/paths-for-uuids" [:as req]
          (controller req do-paths-for-uuids :params :body))

    (POST "/filesystem/uuids-for-paths" [:as req]
          (controller req do-uuids-for-paths :params :body))))
>>>>>>> 6f9af772
<|MERGE_RESOLUTION|>--- conflicted
+++ resolved
@@ -163,7 +163,6 @@
           (controller req do-read-csv-chunk :params :body))
 
     (POST "/filesystem/anon-files" [:as req]
-<<<<<<< HEAD
           (controller req do-anon-files :params :body))))
 
 (defn secured-filesystem-metadata-routes
@@ -183,13 +182,4 @@
         (controller req do-set-metadata-template-avus :params data-id template-id :body))
 
    (DELETE "/filesystem/:data-id/template-avus/:template-id/:avu-id" [data-id template-id avu-id :as req]
-        (controller req do-remove-metadata-template-avu :params data-id template-id avu-id))))
-=======
-          (controller req do-anon-files :params :body))
-
-    (POST "/filesystem/paths-for-uuids" [:as req]
-          (controller req do-paths-for-uuids :params :body))
-
-    (POST "/filesystem/uuids-for-paths" [:as req]
-          (controller req do-uuids-for-paths :params :body))))
->>>>>>> 6f9af772
+        (controller req do-remove-metadata-template-avu :params data-id template-id avu-id))))
(ns donkey.routes.metadata
  (:use [compojure.core]
        [donkey.services.file-listing]
        [donkey.services.metadata.metadactyl]
        [donkey.util.service]
        [donkey.util])
  (:require [clojure-commons.error-codes :as ce]
            [donkey.util.config :as config]
            [donkey.services.metadata.apps :as apps]))

(defn app-category-routes
  []
  (optional-routes
    [config/app-routes-enabled]

    (GET "/apps/categories" [:as {params :params}]
         (trap #(apps/get-app-categories params)))

    (GET "/apps/categories/:app-group-id" [app-group-id :as {params :params}]
         (ce/trap "get-analyses-in-group" #(apps/apps-in-category app-group-id params)))))

(defn apps-routes
  []
  (optional-routes
    [config/app-routes-enabled]

    (POST "/admin/apps" [:as req]
          (trap #(categorize-apps req)))

    (GET "/apps" [:as {params :params}]
         (trap #(apps/search-apps params)))

    (GET "/apps/:app-id/details" [app-id]
         (trap #(apps/get-app-details app-id)))

    (GET "/apps/:app-id/ui" [app-id]
         (trap #(edit-app app-id)))

    (POST "/apps/arg-preview" [:as req]
          (trap #(preview-args req)))

    (PATCH "/apps/:app-id" [app-id :as req]
           (trap #(update-app-labels req app-id)))

    (GET "/apps/:app-id/is-publishable" [app-id]
         (trap #(app-publishable? app-id)))

    (DELETE "/apps/:app-id" [app-id :as req]
            (trap #(delete-app req app-id)))

    (POST "/apps/shredder" [:as req]
          (trap #(delete-apps req)))

    (GET "/apps/ids" []
         (trap #(get-all-app-ids)))

    (GET "/apps/elements/:element-type" [element-type]
         (trap #(get-workflow-elements element-type)))

    (POST "/apps/:app-id/rating" [app-id :as {body :body}]
          (trap #(apps/rate-app body app-id)))

    (DELETE "/apps/:app-id/rating" [app-id]
            (trap #(apps/delete-rating app-id)))

    (POST "/apps/pipelines" [:as req]
          (trap #(create-pipeline req)))

    (PUT "/apps/pipelines/:app-id" [app-id :as req]
         (trap #(update-pipeline req app-id)))

    (POST "/apps/pipelines/:app-id/copy" [app-id]
          (trap #(apps/copy-workflow app-id)))

    (GET "/apps/pipelines/:app-id/ui" [app-id]
         (trap #(apps/edit-workflow app-id)))))

(defn tool-request-routes
  []
  (optional-routes
    [config/app-routes-enabled]

    (GET "/tool-requests" []
         (trap #(list-tool-requests)))

    (POST "/tool-requests" [:as req]
          (trap #(submit-tool-request req)))

    (GET "/tool-requests/status-codes" [:as {params :params}]
         (trap #(list-tool-request-status-codes params)))

    (GET "/admin/tool-requests" [:as {params :params}]
         (trap #(admin-list-tool-requests params)))

    (GET "/admin/tool-requests/:request-id" [request-id]
         (trap #(get-tool-request request-id)))

    (POST "/admin/tool-requests/:request-id/status" [request-id :as req]
          (trap #(update-tool-request req request-id)))))

(defn secured-metadata-routes
  []
  (optional-routes
   [config/app-routes-enabled]

   (GET "/bootstrap" [:as req]
        (trap #(bootstrap req)))

   (GET "/logout" [:as {params :params}]
        (trap #(logout params)))

   (GET "/app/:app-id" [app-id :as {:keys [uri]}]
        (ce/trap uri #(apps/get-app app-id)))

<<<<<<< HEAD
   (GET "/apps/:app-id/data-objects" [app-id]
        (trap #(apps/list-app-data-objects app-id)))
=======
   (GET "/app-details/:app-id" [app-id :as {:keys [uri]}]
        (ce/trap uri #(apps/get-app-details app-id)))

   (GET "/apps/:app-id/data-objects" [app-id :as {:keys [uri]}]
        (ce/trap uri #(apps/list-app-data-objects app-id)))
>>>>>>> de3830a1

   (PUT "/workspaces/:workspace-id/newexperiment" [workspace-id :as {:keys [body uri]}]
        (ce/trap uri #(apps/submit-job workspace-id body)))

   (GET "/workspaces/:workspace-id/executions/list" [_ :as {:keys [params uri]}]
        (ce/trap uri #(apps/list-jobs params)))

   (PUT "/workspaces/:workspace-id/executions/delete" [_ :as {:keys [body uri]}]
        (ce/trap uri #(apps/delete-jobs body)))

   (PATCH "/analysis/:analysis-id" [analysis-id :as {:keys [body uri]}]
          (ce/trap uri #(apps/update-job analysis-id body)))

   (GET "/get-property-values/:job-id" [job-id :as {:keys [uri]}]
        (ce/trap uri #(apps/get-property-values job-id)))

   (GET "/app-rerun-info/:job-id" [job-id :as {:keys [uri]}]
        (ce/trap uri #(apps/get-app-rerun-info job-id)))

   (DELETE "/stop-analysis/:uuid" [uuid :as {:keys [uri]}]
           (ce/trap uri #(apps/stop-job uuid)))

<<<<<<< HEAD
   (GET "/get-components-in-analysis/:app-id" [app-id]
        (trap #(apps/get-deployed-components-in-app app-id)))
=======
   (POST "/rate-analysis" [:as {:keys [uri body]}]
         (ce/trap uri #(apps/rate-app body)))

   (POST "/delete-rating" [:as {:keys [uri body]}]
         (ce/trap uri #(apps/delete-rating body)))

   (GET "/search-analyses" [:as {:keys [uri params]}]
        (ce/trap uri #(apps/search-apps params)))

   (GET "/app-groups" [:as {:keys [uri]}]
        (ce/trap uri #(apps/get-only-app-groups)))

   (GET "/get-analyses-in-group/:app-group-id" [app-group-id :as {:keys [uri params]}]
        (ce/trap uri #(apps/apps-in-group app-group-id params)))

   (GET "/list-analyses-for-pipeline/:app-group-id" [app-group-id :as {:keys [uri]}]
        (ce/trap uri #(apps/apps-in-group app-group-id)))

   (GET "/get-components-in-analysis/:app-id" [app-id :as {:keys [uri]}]
        (ce/trap uri #(apps/get-deployed-components-in-app app-id)))
>>>>>>> de3830a1

   (POST "/update-favorites" [:as {:keys [uri body]}]
         (ce/trap uri #(apps/update-favorites body)))

<<<<<<< HEAD
   (GET "/copy-template/:app-id" [app-id :as req]
        (trap #(copy-app req app-id)))

=======
   (GET "/edit-template/:app-id" [app-id :as req]
        (trap #(edit-app req app-id)))

   (GET "/edit-app/:app-id" [app-id :as req]
        (trap #(edit-app-new-format req app-id)))

   (GET "/edit-workflow/:app-id" [app-id :as {:keys [uri]}]
        (ce/trap uri #(apps/edit-workflow app-id)))

   (GET "/copy-template/:app-id" [app-id :as req]
        (trap #(copy-app req app-id)))

   (GET "/copy-workflow/:app-id" [app-id :as {:keys [uri]}]
        (ce/trap uri #(apps/copy-workflow app-id)))

>>>>>>> de3830a1
   (PUT "/update-template" [:as req]
        (trap #(update-template-secured req)))

   (PUT "/update-app" [:as req]
        (trap #(update-app-secured req)))

   (POST "/make-analysis-public" [:as req]
         (trap #(make-app-public req)))

   (GET "/default-output-dir" []
        (trap #(get-default-output-dir)))

   (POST "/default-output-dir" [:as {body :body}]
         (trap #(reset-default-output-dir body)))

   (GET "/reference-genomes" [:as req]
        (trap #(list-reference-genomes req)))

   (PUT "/reference-genomes" [:as req]
        (trap #(replace-reference-genomes req)))

   (PUT "/feedback" [:as {body :body}]
        (trap #(provide-user-feedback body)))))

(defn unsecured-metadata-routes
  []
  (optional-routes
   [config/app-routes-enabled]

   (GET "/search-deployed-components/:search-term" [search-term :as req]
        (trap #(search-deployed-components req search-term)))

   (POST "/delete-categories" [:as req]
         (trap #(delete-categories req)))

   (GET "/validate-analysis-for-pipelines/:app-id" [app-id :as req]
        (trap #(validate-app-for-pipelines req app-id)))

   (GET "/get-analysis-categories/:category-set" [category-set :as req]
        (trap #(get-app-categories req category-set)))

   (POST "/can-export-analysis" [:as req]
         (trap #(can-export-app req)))

   (POST "/add-analysis-to-group" [:as req]
         (trap #(add-app-to-group req)))

   (GET "/get-analysis/:app-id" [app-id :as req]
        (trap #(get-app req app-id)))

   (GET "/list-analysis/:app-id" [app-id :as req]
        (trap #(list-app req app-id)))

   (GET "/export-template/:template-id" [template-id :as req]
        (trap #(export-template req template-id)))

   (GET "/export-workflow/:app-id" [app-id :as req]
        (trap #(export-workflow req app-id)))

   (POST "/export-deployed-components" [:as req]
         (trap #(export-deployed-components req)))

   (POST "/preview-template" [:as req]
         (trap #(preview-template req)))

   (POST "/preview-workflow" [:as req]
         (trap #(preview-workflow req)))

   (POST "/update-template" [:as req]
         (trap #(update-template req)))

   (POST "/import-template" [:as req]
         (trap #(import-template req)))

   (POST "/import-workflow" [:as req]
         (trap #(import-workflow req)))

   (POST "/import-tools" [:as req]
         (trap #(import-tools req)))

   (POST "/update-analysis" [:as req]
         (trap #(update-app req)))))<|MERGE_RESOLUTION|>--- conflicted
+++ resolved
@@ -112,16 +112,8 @@
    (GET "/app/:app-id" [app-id :as {:keys [uri]}]
         (ce/trap uri #(apps/get-app app-id)))
 
-<<<<<<< HEAD
-   (GET "/apps/:app-id/data-objects" [app-id]
-        (trap #(apps/list-app-data-objects app-id)))
-=======
-   (GET "/app-details/:app-id" [app-id :as {:keys [uri]}]
-        (ce/trap uri #(apps/get-app-details app-id)))
-
    (GET "/apps/:app-id/data-objects" [app-id :as {:keys [uri]}]
         (ce/trap uri #(apps/list-app-data-objects app-id)))
->>>>>>> de3830a1
 
    (PUT "/workspaces/:workspace-id/newexperiment" [workspace-id :as {:keys [body uri]}]
         (ce/trap uri #(apps/submit-job workspace-id body)))
@@ -144,56 +136,15 @@
    (DELETE "/stop-analysis/:uuid" [uuid :as {:keys [uri]}]
            (ce/trap uri #(apps/stop-job uuid)))
 
-<<<<<<< HEAD
-   (GET "/get-components-in-analysis/:app-id" [app-id]
-        (trap #(apps/get-deployed-components-in-app app-id)))
-=======
-   (POST "/rate-analysis" [:as {:keys [uri body]}]
-         (ce/trap uri #(apps/rate-app body)))
-
-   (POST "/delete-rating" [:as {:keys [uri body]}]
-         (ce/trap uri #(apps/delete-rating body)))
-
-   (GET "/search-analyses" [:as {:keys [uri params]}]
-        (ce/trap uri #(apps/search-apps params)))
-
-   (GET "/app-groups" [:as {:keys [uri]}]
-        (ce/trap uri #(apps/get-only-app-groups)))
-
-   (GET "/get-analyses-in-group/:app-group-id" [app-group-id :as {:keys [uri params]}]
-        (ce/trap uri #(apps/apps-in-group app-group-id params)))
-
-   (GET "/list-analyses-for-pipeline/:app-group-id" [app-group-id :as {:keys [uri]}]
-        (ce/trap uri #(apps/apps-in-group app-group-id)))
-
    (GET "/get-components-in-analysis/:app-id" [app-id :as {:keys [uri]}]
         (ce/trap uri #(apps/get-deployed-components-in-app app-id)))
->>>>>>> de3830a1
 
    (POST "/update-favorites" [:as {:keys [uri body]}]
          (ce/trap uri #(apps/update-favorites body)))
 
-<<<<<<< HEAD
    (GET "/copy-template/:app-id" [app-id :as req]
         (trap #(copy-app req app-id)))
 
-=======
-   (GET "/edit-template/:app-id" [app-id :as req]
-        (trap #(edit-app req app-id)))
-
-   (GET "/edit-app/:app-id" [app-id :as req]
-        (trap #(edit-app-new-format req app-id)))
-
-   (GET "/edit-workflow/:app-id" [app-id :as {:keys [uri]}]
-        (ce/trap uri #(apps/edit-workflow app-id)))
-
-   (GET "/copy-template/:app-id" [app-id :as req]
-        (trap #(copy-app req app-id)))
-
-   (GET "/copy-workflow/:app-id" [app-id :as {:keys [uri]}]
-        (ce/trap uri #(apps/copy-workflow app-id)))
-
->>>>>>> de3830a1
    (PUT "/update-template" [:as req]
         (trap #(update-template-secured req)))
 

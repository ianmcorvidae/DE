--- conflicted
+++ resolved
@@ -1,4 +1,3 @@
-<<<<<<< HEAD
 (use '[clojure.java.shell :only (sh)])
 (require '[clojure.string :as string])
 
@@ -9,9 +8,6 @@
       ""))
 
 (defproject org.iplantc/donkey "4.0.0-SNAPSHOT"
-=======
-(defproject org.iplantc/donkey "3.1.2-SNAPSHOT"
->>>>>>> 9d6caf83
   :description "Framework for hosting DiscoveryEnvironment metadata services."
   :url "https://github.com/iPlantCollaborativeOpenSource/Donkey"
   :license {:name "BSD Standard License"
@@ -26,7 +22,6 @@
                  [org.clojure/data.codec "0.1.0"]
                  [org.clojure/java.classpath "0.2.2"]
                  [org.apache.tika/tika-core "1.4"]
-<<<<<<< HEAD
                  [org.iplantc/clj-cas "4.0.0"]
                  [org.iplantc/clj-jargon "4.0.0"
                   :exclusions [[xerces/xmlParserAPIs]
@@ -34,19 +29,9 @@
                  [org.iplantc/clojure-commons "4.0.0"]
                  [org.iplantc/mescal "4.0.0"]
                  [org.iplantc/kameleon "4.0.0"]
+                 [org.iplantc/heuristomancer "4.0.0"]
+                 [org.iplantc/clj-icat-direct "4.0.0"]
                  [org.iplantc/common-cli "4.0.0"]
-=======
-                 [org.iplantc/clj-cas "3.1.2"]
-                 [org.iplantc/clj-jargon "3.1.2"
-                  :exclusions [[xerces/xmlParserAPIs]
-                               [org.irods.jargon.transfer/jargon-transfer-dao-spring]]]
-                 [org.iplantc/clojure-commons "3.1.2"]
-                 [org.iplantc/mescal "3.1.2"]
-                 [org.iplantc/kameleon "3.1.2"]
-                 [org.iplantc/heuristomancer "3.1.2"]
-                 [org.iplantc/clj-icat-direct "3.1.2"]
-                 [org.iplantc/common-cli "3.1.2"]
->>>>>>> 9d6caf83
                  [org/forester "1.005" ]
                  [org.nexml.model/nexml "1.5-SNAPSHOT"]
                  [net.sf.json-lib/json-lib "2.4" :classifier "jdk15"]
@@ -56,10 +41,6 @@
                  [com.cemerick/url "0.1.0"]
                  [ring "1.2.1"]
                  [compojure "1.1.6"]
-<<<<<<< HEAD
-                 [org.iplantc/heuristomancer "4.0.0"]
-=======
->>>>>>> 9d6caf83
                  [clojurewerkz/elastisch "1.4.0"]
                  [com.novemberain/validateur "1.7.0"]
                  [com.novemberain/welle "2.0.0-beta1"]
@@ -69,18 +50,10 @@
                  [org.clojure/tools.nrepl "0.2.3"]
                  [net.sf.opencsv/opencsv "2.3"]
                  [com.novemberain/langohr "2.2.1"]
-<<<<<<< HEAD
-                 [org.iplantc/clj-icat-direct "4.0.0"]
                  [de.ubercode.clostache/clostache "1.3.1"]
                  [me.raynes/fs "1.4.4"]
                  [dire "0.5.2"]]
   :plugins [[org.iplantc/lein-iplant-rpm "4.0.0"]
-=======
-                 [de.ubercode.clostache/clostache "1.3.1"]
-                 [me.raynes/fs "1.4.4"]
-                 [dire "0.5.2"]]
-  :plugins [[org.iplantc/lein-iplant-rpm "3.1.2"]
->>>>>>> 9d6caf83
             [lein-ring "0.8.8"]
             [swank-clojure "1.4.2"]]
   :profiles {:dev {:resource-paths ["conf/test"]}}

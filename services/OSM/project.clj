<<<<<<< HEAD
(use '[clojure.java.shell :only (sh)])
(require '[clojure.string :as string])

(defn git-ref
  []
  (or (System/getenv "GIT_COMMIT")
      (string/trim (:out (sh "git" "rev-parse" "HEAD")))
      ""))

(defproject org.iplantc/osm "4.0.0"
=======
(defproject org.iplantc/osm "3.1.4"
>>>>>>> d767e926
  :description "An object state management system."
  :url "http://www.iplantcollaborative.org"
  :license {:name "BSD"
            :url "http://iplantcollaborative.org/sites/default/files/iPLANT-LICENSE.txt"}
  :scm {:connection "scm:git:git@github.com:iPlantCollaborativeOpenSource/OSM.git"
        :developerConnection "scm:git:git@github.com:iPlantCollaborativeOpenSource/OSM.git"
        :url "git@github.com:iPlantCollaborativeOpenSource/OSM.git"}
  :manifest {"Git-Ref" ~(git-ref)}
  :pom-addition [:developers
                 [:developer
                  [:url "https://github.com/orgs/iPlantCollaborativeOpenSource/teams/iplant-devs"]]]
  :dependencies [[org.clojure/clojure "1.5.1"]
                 [org.clojure/tools.logging "0.2.6"]
                 [cheshire "5.0.2"]
                 [congomongo "0.4.1"]
                 [compojure "1.1.5"]
                 [ring/ring-jetty-adapter "1.1.0"]
                 [swank-clojure "1.4.3"]
<<<<<<< HEAD
                 [org.iplantc/clojure-commons "4.0.0"]
                 [org.iplantc/common-cli "4.0.0"]
=======
                 [org.iplantc/clojure-commons "3.1.4"]
                 [org.iplantc/common-cli "3.1.4"]
>>>>>>> d767e926
                 [me.raynes/fs "1.4.4"]
                 [org.apache.httpcomponents/httpcore "4.2.3"]
                 [org.apache.httpcomponents/httpclient "4.2.3"]
                 [log4j/log4j "1.2.17"]
                 [slingshot "0.10.3"]]
<<<<<<< HEAD
  :plugins [[org.iplantc/lein-iplant-rpm "4.0.0"]]
=======
  :plugins [[org.iplantc/lein-iplant-rpm "3.1.4"]]
>>>>>>> d767e926
  :iplant-rpm {:summary "osm"
               :dependencies ["iplant-service-config >= 0.1.0-5"
                              "java-1.7.0-openjdk"]
               :config-files ["log4j.properties"]
               :config-path "conf"}
  :aot [osm.core]
  :main osm.core
  :repositories [["sonatype-nexus-snapshots"
                  {:url "https://oss.sonatype.org/content/repositories/snapshots"}]]
  :deploy-repositories [["sonatype-nexus-staging"
                         {:url "https://oss.sonatype.org/service/local/staging/deploy/maven2/"}]])<|MERGE_RESOLUTION|>--- conflicted
+++ resolved
@@ -1,4 +1,3 @@
-<<<<<<< HEAD
 (use '[clojure.java.shell :only (sh)])
 (require '[clojure.string :as string])
 
@@ -9,9 +8,6 @@
       ""))
 
 (defproject org.iplantc/osm "4.0.0"
-=======
-(defproject org.iplantc/osm "3.1.4"
->>>>>>> d767e926
   :description "An object state management system."
   :url "http://www.iplantcollaborative.org"
   :license {:name "BSD"
@@ -30,23 +26,14 @@
                  [compojure "1.1.5"]
                  [ring/ring-jetty-adapter "1.1.0"]
                  [swank-clojure "1.4.3"]
-<<<<<<< HEAD
                  [org.iplantc/clojure-commons "4.0.0"]
                  [org.iplantc/common-cli "4.0.0"]
-=======
-                 [org.iplantc/clojure-commons "3.1.4"]
-                 [org.iplantc/common-cli "3.1.4"]
->>>>>>> d767e926
                  [me.raynes/fs "1.4.4"]
                  [org.apache.httpcomponents/httpcore "4.2.3"]
                  [org.apache.httpcomponents/httpclient "4.2.3"]
                  [log4j/log4j "1.2.17"]
                  [slingshot "0.10.3"]]
-<<<<<<< HEAD
   :plugins [[org.iplantc/lein-iplant-rpm "4.0.0"]]
-=======
-  :plugins [[org.iplantc/lein-iplant-rpm "3.1.4"]]
->>>>>>> d767e926
   :iplant-rpm {:summary "osm"
                :dependencies ["iplant-service-config >= 0.1.0-5"
                               "java-1.7.0-openjdk"]

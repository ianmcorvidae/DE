<<<<<<< HEAD
(use '[clojure.java.shell :only (sh)])
(require '[clojure.string :as string])

(defn git-ref
  []
  (or (System/getenv "GIT_COMMIT")
      (string/trim (:out (sh "git" "rev-parse" "HEAD")))
      ""))

(defproject org.iplantc/osm "3.2.7"
=======
(defproject org.iplantc/osm "3.2.9"
>>>>>>> a2f22fc4
  :description "An object state management system."
  :url "http://www.iplantcollaborative.org"
  :license {:name "BSD"
            :url "http://iplantcollaborative.org/sites/default/files/iPLANT-LICENSE.txt"}
  :manifest {"Git-Ref" ~(git-ref)}
  :dependencies [[org.clojure/clojure "1.5.1"]
                 [org.clojure/tools.logging "0.2.6"]
                 [cheshire "5.0.2"]
                 [congomongo "0.4.1"]
                 [compojure "1.1.5"]
                 [ring/ring-jetty-adapter "1.1.0"]
                 [swank-clojure "1.4.3"]
                 [org.iplantc/clojure-commons "3.2.9"]
                 [org.iplantc/common-cli "3.2.9"]
                 [me.raynes/fs "1.4.4"]
                 [org.apache.httpcomponents/httpcore "4.2.3"]
                 [org.apache.httpcomponents/httpclient "4.2.3"]
                 [log4j/log4j "1.2.17"]
                 [slingshot "0.10.3"]]
  :plugins [[org.iplantc/lein-iplant-rpm "3.2.9"]]
  :iplant-rpm {:summary "osm"
               :dependencies ["iplant-service-config >= 0.1.0-5"
                              "java-1.7.0-openjdk"]
               :config-files ["log4j.properties"]
               :config-path "conf"}
  :aot [osm.core]
  :main osm.core
  :repositories [["sonatype-nexus-snapshots"
                  {:url "https://oss.sonatype.org/content/repositories/snapshots"}]]
  :deploy-repositories [["sonatype-nexus-staging"
                         {:url "https://oss.sonatype.org/service/local/staging/deploy/maven2/"}]])<|MERGE_RESOLUTION|>--- conflicted
+++ resolved
@@ -1,4 +1,3 @@
-<<<<<<< HEAD
 (use '[clojure.java.shell :only (sh)])
 (require '[clojure.string :as string])
 
@@ -8,10 +7,7 @@
       (string/trim (:out (sh "git" "rev-parse" "HEAD")))
       ""))
 
-(defproject org.iplantc/osm "3.2.7"
-=======
 (defproject org.iplantc/osm "3.2.9"
->>>>>>> a2f22fc4
   :description "An object state management system."
   :url "http://www.iplantcollaborative.org"
   :license {:name "BSD"

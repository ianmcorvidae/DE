--- conflicted
+++ resolved
@@ -268,22 +268,6 @@
  "anon-files"
  {:type     :service
   :path     "services/anon-files"
-  :build    :lein
-  :tarball? false
-  :uberjar? true
-  :install? false
-  :language :clojure
-  :archive? true}
-
-<<<<<<< HEAD
- "tree-urls"
- {:type     :service
-  :path     "services/tree-urls"
-=======
- "saved-searches"
- {:type     :service
-  :path     "services/saved-searches"
->>>>>>> 4701b060
   :build    :lein
   :tarball? false
   :uberjar? true

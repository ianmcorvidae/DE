--- conflicted
+++ resolved
@@ -182,11 +182,9 @@
 
         void displayAndCacheDiskResourceInfo(String path, DiskResourceInfo info);
 
-<<<<<<< HEAD
         void unmaskVizMenuOptions();
-=======
+
         void shareSelectedFolderByDataLink();
->>>>>>> dd8f2cd4
     }
 
     /**

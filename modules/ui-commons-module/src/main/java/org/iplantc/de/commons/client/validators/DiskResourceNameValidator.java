--- conflicted
+++ resolved
@@ -50,11 +50,7 @@
                                                       value));
         }
 
-<<<<<<< HEAD
-        char[] restrictedChars = (I18N.V_CONSTANTS.restrictedDiskResourceNameChars()).toCharArray(); //$NON-NLS-1$
-=======
         //$NON-NLS-1$
->>>>>>> fc6ae0b8
         StringBuilder restrictedFound = new StringBuilder();
 
         for (char restricted : restrictedChars) {

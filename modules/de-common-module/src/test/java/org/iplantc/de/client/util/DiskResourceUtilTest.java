package org.iplantc.de.client.util;

import org.iplantc.de.client.models.diskResources.DiskResource;
import org.iplantc.de.client.models.diskResources.File;
import org.iplantc.de.client.models.diskResources.Folder;
import org.iplantc.de.client.models.viewer.InfoType;

import com.google.common.collect.Lists;
import com.google.gwtmockito.GwtMockitoTestRunner;
import com.google.web.bindery.autobean.shared.Splittable;
import com.google.web.bindery.autobean.shared.impl.StringQuoter;

import static org.junit.Assert.assertEquals;
import static org.junit.Assert.assertFalse;
import static org.junit.Assert.assertNull;
import static org.junit.Assert.assertTrue;

import org.junit.Ignore;
import org.junit.Test;
import org.junit.runner.RunWith;
import org.mockito.Mock;

import java.util.ArrayList;
import java.util.Arrays;
import java.util.List;

@RunWith(GwtMockitoTestRunner.class)
public class DiskResourceUtilTest {

    @Mock
    Folder folder1, folder2, folder3;
    @Mock
    File file1, file2, file3;

    @Test
    public void testParseParent() {
        assertEquals("/home/iplant/ipctest", DiskResourceUtil.parseParent("/home/iplant/ipctest/test"));
        assertNull(DiskResourceUtil.parseParent(null));
        assertEquals("", DiskResourceUtil.parseParent(""));
    }

    @Test
    public void testParseNameFromPath() {
        assertNull(DiskResourceUtil.parseNameFromPath(null));
        assertEquals("", DiskResourceUtil.parseNameFromPath(""));
        assertEquals("test", DiskResourceUtil.parseNameFromPath("/home/iplant/ipctest/test"));
    }

    @Test
    public void testParseNamesFromIdList() {
        assertNull(DiskResourceUtil.parseNamesFromIdList(null));
    }

    @Test
    public void testAppendNameToPath() {
        assertNull(DiskResourceUtil.appendNameToPath(null, null));
        assertNull(DiskResourceUtil.appendNameToPath("", null));
        assertNull(DiskResourceUtil.appendNameToPath(null, ""));
        assertNull(DiskResourceUtil.appendNameToPath("", ""));
        assertEquals("/home/iplant/ipctest/test", DiskResourceUtil.appendNameToPath("/home/iplant/ipctest", "test"));
    }

    @Test
    public void testAsCommaSeperatedNameList() {
        assertNull(DiskResourceUtil.asCommaSeperatedNameList(null));
        ArrayList<String> empty = new ArrayList<String>();
        assertEquals("", DiskResourceUtil.asCommaSeperatedNameList(empty));
    }

    @Test
    @Ignore
    public void testTreeTab() {
        Splittable s = createInfoTypeSplittable(InfoType.ACE.toString());
        boolean expected = DiskResourceUtil.isTreeTab(s);
        assertFalse(expected);

        s = createInfoTypeSplittable(InfoType.NEXUS.toString());
        expected = DiskResourceUtil.isTreeTab(s);
        assertTrue(expected);

        s = createInfoTypeSplittable(InfoType.PHYLIP.toString());
        expected = DiskResourceUtil.isTreeTab(s);
        assertFalse(expected);

        s = createInfoTypeSplittable(InfoType.PHYLOXML.toString());
        expected = DiskResourceUtil.isTreeTab(s);
        assertTrue(expected);

        s = createInfoTypeSplittable(InfoType.NEWICK.toString());
        expected = DiskResourceUtil.isTreeTab(s);
        assertTrue(expected);

        s = createInfoTypeSplittable("");
        expected = DiskResourceUtil.isTreeTab(s);
        assertFalse(expected);
    }

    @Test
    @Ignore
    public void testGenomeTab() {
        Splittable s = createInfoTypeSplittable(InfoType.ACE.toString());
        boolean expected = DiskResourceUtil.isGenomeVizTab(s);
        assertFalse(expected);

        s = createInfoTypeSplittable(InfoType.FASTA.toString());
        expected = DiskResourceUtil.isGenomeVizTab(s);
        assertTrue(expected);

    }

    @Test
    @Ignore
    public void testEnsemblTab() {
        Splittable s = createInfoTypeSplittable(InfoType.ACE.toString());
        boolean expected = DiskResourceUtil.isEnsemblVizTab(s);
        assertFalse(expected);

        s = createInfoTypeSplittable(InfoType.BAM.toString());
        expected = DiskResourceUtil.isEnsemblVizTab(s);
        assertTrue(expected);

        System.out.println("will it run ?");

        s = createInfoTypeSplittable(InfoType.VCF.toString());
        expected = DiskResourceUtil.isEnsemblVizTab(s);
        assertTrue(expected);

        s = createInfoTypeSplittable(InfoType.GFF.toString());
        expected = DiskResourceUtil.isEnsemblVizTab(s);
        assertTrue(expected);
    }

    @Test
    public void testExtractFolders() {
        List<DiskResource> resources = Arrays.asList(folder1, file1);
        ArrayList<Folder> expected = Lists.newArrayList(DiskResourceUtil.extractFolders(resources));
        assertTrue(expected.size() == 1);

        expected = Lists.newArrayList(DiskResourceUtil.extractFolders(Arrays.asList(file1)));
        assertTrue(expected.size() == 0);
    }

    @Test
    public void testExtractFiles() {
        List<DiskResource> resources = Arrays.asList(folder1, file1);
        ArrayList<File> expected = Lists.newArrayList(DiskResourceUtil.extractFiles(resources));
        assertTrue(expected.size() == 1);

        expected = Lists.newArrayList(DiskResourceUtil.extractFiles(Arrays.asList(folder1)));
<<<<<<< HEAD
        assert (expected.size() == 0);
=======
        assertTrue(expected.size() == 0);
>>>>>>> e7d521a3
    }


    private Splittable createInfoTypeSplittable(String infoType) {
        Splittable s = StringQuoter.createSplittable();
        StringQuoter.create(infoType).assign(s, "info-type");
        return s;
    }

}<|MERGE_RESOLUTION|>--- conflicted
+++ resolved
@@ -15,7 +15,6 @@
 import static org.junit.Assert.assertNull;
 import static org.junit.Assert.assertTrue;
 
-import org.junit.Ignore;
 import org.junit.Test;
 import org.junit.runner.RunWith;
 import org.mockito.Mock;
@@ -68,7 +67,6 @@
     }
 
     @Test
-    @Ignore
     public void testTreeTab() {
         Splittable s = createInfoTypeSplittable(InfoType.ACE.toString());
         boolean expected = DiskResourceUtil.isTreeTab(s);
@@ -96,7 +94,6 @@
     }
 
     @Test
-    @Ignore
     public void testGenomeTab() {
         Splittable s = createInfoTypeSplittable(InfoType.ACE.toString());
         boolean expected = DiskResourceUtil.isGenomeVizTab(s);
@@ -109,7 +106,6 @@
     }
 
     @Test
-    @Ignore
     public void testEnsemblTab() {
         Splittable s = createInfoTypeSplittable(InfoType.ACE.toString());
         boolean expected = DiskResourceUtil.isEnsemblVizTab(s);
@@ -147,11 +143,7 @@
         assertTrue(expected.size() == 1);
 
         expected = Lists.newArrayList(DiskResourceUtil.extractFiles(Arrays.asList(folder1)));
-<<<<<<< HEAD
-        assert (expected.size() == 0);
-=======
         assertTrue(expected.size() == 0);
->>>>>>> e7d521a3
     }
 
 

---
# - name: Update iplant-data
#   hosts: docker-ready:&systems
#   become: true
#   gather_facts: false
#   tags:
#     - services
#     - iplant-data
#   roles:
#     - role: util-cfg-docker-pull
#       service_name: "{{data_container.compose_service}}"
#       service_name_short: "{{data_container.service_name_short}}"

- name: Update anon-files
  hosts: anon-files:&systems
  become: true
  gather_facts: false
  tags:
    - services
    - anon-files
  roles:
    - role: util-cfg-docker-pull-configs
      service_name: "{{anon_files.compose_service}}"
      service_name_short: "{{anon_files.service_name_short}}"

    - role: util-cfg-docker-pull
      service_name: "{{anon_files.compose_service}}"
      service_name_short: "{{anon_files.service_name_short}}"

- name: Update apps
  hosts: apps:&systems
  become: true
  gather_facts: false
  tags:
    - services
    - apps
  roles:
    - role: util-cfg-docker-pull-configs
      service_name: "{{apps.compose_service}}"
      service_name_short: "{{apps.service_name_short}}"
    - role: util-cfg-docker-pull
      service_name: "{{apps.compose_service}}"
      service_name_short: "{{apps.service_name_short}}"

- name: Update iplant-data-apps
  hosts: docker-ready:&systems
  become: true
  gather_facts: false
  tags:
    - services
    - iplant-data
  roles:
    - role: util-cfg-docker-pull
      service_name: "iplant_data_{{apps.compose_service}}"
      service_name_short: "iplant_data_{{apps.service_name_short}}"

- name: Update clockwork
  hosts: clockwork:&systems
  become: true
  gather_facts: false
  tags:
    - services
    - clockwork
  roles:
    - role: util-cfg-docker-pull-configs
      service_name: "{{clockwork.compose_service}}"
      service_name_short: "{{clockwork.service_name_short}}"
    - role: util-cfg-docker-pull
      service_name: "{{clockwork.compose_service}}"
      service_name_short: "{{clockwork.service_name_short}}"

<<<<<<< HEAD
=======
- name: Update clm
  hosts: condor-log-monitor:&systems
  become: true
  gather_facts: false
  tags:
    - services
    - condor-log-monitor
  roles:
    - role: util-cfg-docker-pull-configs
      service_name: "{{condor_log_monitor.compose_service}}"
      service_name_short: "{{condor_log_monitor.service_name_short}}"
    - role: util-cfg-docker-pull
      service_name: "{{condor_log_monitor.compose_service}}"
      service_name_short: "{{condor_log_monitor.service_name_short}}"

>>>>>>> 341b3081
- name: Update data-info
  hosts: data-info:&systems
  become: true
  gather_facts: false
  tags:
    - services
    - data-info
  roles:
    - role: util-cfg-docker-pull-configs
      service_name: "{{data_info.compose_service}}"
      service_name_short: "{{data_info.service_name_short}}"
    - role: util-cfg-docker-pull
      service_name: "{{data_info.compose_service}}"
      service_name_short: "{{data_info.service_name_short}}"

- name: Update dewey
  hosts: dewey:&systems
  become: true
  gather_facts: false
  tags:
    - services
    - dewey
  roles:
    - role: util-cfg-docker-pull-configs
      when: not parasitic
      service_name: "{{dewey.compose_service}}"
      service_name_short: "{{dewey.service_name_short}}"
    - role: util-cfg-docker-pull
      when: not parasitic
      service_name: "{{dewey.compose_service}}"
      service_name_short: "{{dewey.service_name_short}}"

- name: Update de-ui
  hosts: ui:&systems
  become: true
  gather_facts: false
  tags:
    - ui
  roles:
    - role: util-cfg-docker-pull-configs
      service_name: "{{de.compose_service}}"
      service_name_short: "{{de.service_name_short}}"
    - role: util-cfg-docker-pull
      service_name: "{{de.compose_service}}"
      service_name_short: "{{de.service_name_short}}"

- name: Update iplant-data-de-ui
  hosts: docker-ready:&systems
  become: true
  gather_facts: false
  tags:
    - services
    - iplant-data
  roles:
    - role: util-cfg-docker-pull
      service_name: "iplant_data_{{de.compose_service}}"
      service_name_short: "iplant_data_{{de.service_name_short}}"

- name: Update de-ui-nginx
  hosts: ui:&systems
  become: true
  gather_facts: false
  tags:
    - ui
    - de-ui-nginx
  roles:
    - role: util-cfg-docker-pull-configs
      service_name: "{{de.http_server.compose_service}}"
      service_name_short: "{{de.http_server.service_name_short}}"
    - role: util-cfg-docker-pull
      service_name: "{{de.http_server.compose_service}}"
      service_name_short: "{{de.http_server.service_name_short}}"

- name: Update iplant-data-de-ui-nginx
  hosts: docker-ready:&systems
  become: true
  gather_facts: false
  tags:
    - services
    - iplant-data
  roles:
    - role: util-cfg-docker-pull
      service_name: "iplant_data_{{de.http_server.compose_service}}"
      service_name_short: "iplant_data_{{de.http_server.service_name_short}}"

- name: Update exim-sender
  hosts: exim-sender:&systems
  become: true
  gather_facts: false
  tags:
    - services
    - exim-sender
  roles:
    - role: util-cfg-docker-pull
      service_name: "{{exim.compose_service}}"
      service_name_short: "{{exim.service_name_short}}"

- name: Update info-typer
  hosts: info-typer:&systems
  become: true
  gather_facts: false
  tags:
    - services
    - info-typer
  roles:
    - role: util-cfg-docker-pull-configs
      when: not parasitic
      service_name: "{{info_typer.compose_service}}"
      service_name_short: "{{info_typer.service_name_short}}"
    - role: util-cfg-docker-pull
      when: not parasitic
      service_name: "{{info_typer.compose_service}}"
      service_name_short: "{{info_typer.service_name_short}}"

- name: Update infosquito
  hosts: infosquito:&systems
  become: true
  gather_facts: false
  tags:
    - services
    - infosquito
  roles:
    - role: util-cfg-docker-pull-configs
      when: not parasitic
      service_name: "{{infosquito.compose_service}}"
      service_name_short: "{{infosquito.service_name_short}}"
    - role: util-cfg-docker-pull
      when: not parasitic
      service_name: "{{infosquito.compose_service}}"
      service_name_short: "{{infosquito.service_name_short}}"

- name: Update iplant-email
  hosts: iplant-email:&systems
  become: true
  gather_facts: false
  tags:
    - services
    - iplant-email
  roles:
    - role: util-cfg-docker-pull-configs
      service_name: "{{iplant_email.compose_service}}"
      service_name_short: "{{iplant_email.service_name_short}}"
    - role: util-cfg-docker-pull
      service_name: "{{iplant_email.compose_service}}"
      service_name_short: "{{iplant_email.service_name_short}}"

- name: Update iplant-groups
  hosts: iplant-groups:&systems
  become: true
  gather_facts: false
  tags:
    - services
    - iplant-groups
  roles:
    - role: util-cfg-docker-pull-configs
      service_name: "{{iplant_groups.compose_service}}"
      service_name_short: "{{iplant_groups.service_name_short}}"
    - role: util-cfg-docker-pull
      service_name: "{{iplant_groups.compose_service}}"
      service_name_short: "{{iplant_groups.service_name_short}}"

<<<<<<< HEAD
- name: Update jex-adapter
  hosts: jexevents
  sudo: true
  gather_facts: false
  tags:
    - services
    - jex-adapter
  roles:
    - role: util-cfg-docker-pull-configs
      service_name: jex_adapter
      service_name_short: jex_adapter
    - role: util-cfg-docker-pull
      service_name: jex_adapter
      service_name_short: jex_adapter

- name: Update job-status-to-apps-adapter
  hosts: jexevents
  sudo: true
  gather_facts: false
  tags:
    - services
    - job-status-to-apps-adapter
  roles:
    - role: util-cfg-docker-pull-configs
      service_name: job_status_to_apps_adapter
      service_name_short: job_status_to_apps_adapter
    - role: util-cfg-docker-pull
      service_name: job_status_to_apps_adapter
      service_name_short: job_status_to_apps_adapter

- name: Update job-status-recorder
  hosts: jexevents
  sudo: true
=======
- name: Update jex-events
  hosts: jexevents:&systems
  become: true
>>>>>>> 341b3081
  gather_facts: false
  tags:
    - services
    - job-status-recorder
  roles:
    - role: util-cfg-docker-pull-configs
      service_name: job_status_recorder
      service_name_short: job_status_recorder
    - role: util-cfg-docker-pull
      service_name: job_status_recorder
      service_name_short: job_status_recorder

- name: Update kifshare
  hosts: kifshare:&systems
  become: true
  gather_facts: false
  tags:
    - services
    - kifshare
  roles:
    - role: util-cfg-docker-pull-configs
      service_name: "{{kifshare.compose_service}}"
      service_name_short: "{{kifshare.service_name_short}}"
    - role: util-cfg-docker-pull
      service_name: "{{kifshare.compose_service}}"
      service_name_short: "{{kifshare.service_name_short}}"

- name: Update metadata
  hosts: metadata:&systems
  become: true
  gather_facts: false
  tags:
    - services
    - metadata
  roles:
    - role: util-cfg-docker-pull-configs
      service_name: "{{metadata.compose_service}}"
      service_name_short: "{{metadata.service_name_short}}"
    - role: util-cfg-docker-pull
      service_name: "{{metadata.compose_service}}"
      service_name_short: "{{metadata.service_name_short}}"

- name: Update monkey
  hosts: monkey:&systems
  become: true
  gather_facts: false
  tags:
    - services
    - monkey
  roles:
    - role: util-cfg-docker-pull-configs
      when: not parasitic
      service_name: "{{monkey.compose_service}}"
      service_name_short: "{{monkey.service_name_short}}"
    - role: util-cfg-docker-pull
      when: not parasitic
      service_name: "{{monkey.compose_service}}"
      service_name_short: "{{monkey.service_name_short}}"

- name: Update notification-agent
  hosts: notificationagent:&systems
  become: true
  gather_facts: false
  tags:
    - services
    - notificationagent
  roles:
    - role: util-cfg-docker-pull-configs
      service_name: "{{notificationagent.compose_service}}"
      service_name_short: "{{notificationagent.service_name_short}}"
    - role: util-cfg-docker-pull
      service_name: "{{notificationagent.compose_service}}"
      service_name_short: "{{notificationagent.service_name_short}}"

- name: Update saved-searches
  hosts: saved-searches:&systems
  become: true
  gather_facts: false
  tags:
    - services
    - saved-searches
  roles:
    - role: util-cfg-docker-pull-configs
      service_name: "{{saved_searches.compose_service}}"
      service_name_short: "{{saved_searches.service_name_short}}"
    - role: util-cfg-docker-pull
      service_name: "{{saved_searches.compose_service}}"
      service_name_short: "{{saved_searches.service_name_short}}"

- name: Update terrain
  hosts: terrain:&systems
  become: true
  gather_facts: false
  tags:
    - services
    - terrain
  roles:
    - role: util-cfg-docker-pull-configs
      service_name: "{{terrain.compose_service}}"
      service_name_short: "{{terrain.service_name_short}}"
    - role: util-cfg-docker-pull
      service_name: "{{terrain.compose_service}}"
      service_name_short: "{{terrain.service_name_short}}"

- name: Update iplant-data-terrain
  hosts: docker-ready:&systems
  become: true
  gather_facts: false
  tags:
    - services
    - iplant-data
  roles:
    - role: util-cfg-docker-pull
      service_name: "iplant_data_{{terrain.compose_service}}"
      service_name_short: "iplant_data_{{terrain.service_name_short}}"

- name: Update tree-urls
  hosts: tree-urls:&systems
  become: true
  gather_facts: false
  tags:
    - services
    - tree-urls
  roles:
    - role: util-cfg-docker-pull-configs
      service_name: "{{tree_urls.compose_service}}"
      service_name_short: "{{tree_urls.service_name_short}}"
    - role: util-cfg-docker-pull
      service_name: "{{tree_urls.compose_service}}"
      service_name_short: "{{tree_urls.service_name_short}}"

- name: Update user-preferences
  hosts: user-preferences:&systems
  become: true
  gather_facts: false
  tags:
    - services
    - user-preferences
  roles:
    - role: util-cfg-docker-pull-configs
      service_name: "{{user_preferences.compose_service}}"
      service_name_short: "{{user_preferences.service_name_short}}"
    - role: util-cfg-docker-pull
      service_name: "{{user_preferences.compose_service}}"
      service_name_short: "{{user_preferences.service_name_short}}"

- name: Update user-sessions
  hosts: user-sessions:&systems
  become: true
  gather_facts: false
  tags:
    - services
    - user-sessions
  roles:
    - role: util-cfg-docker-pull-configs
      service_name: "{{user_sessions.compose_service}}"
      service_name_short: "{{user_sessions.service_name_short}}"
    - role: util-cfg-docker-pull
      service_name: "{{user_sessions.compose_service}}"
      service_name_short: "{{user_sessions.service_name_short}}"<|MERGE_RESOLUTION|>--- conflicted
+++ resolved
@@ -69,24 +69,6 @@
       service_name: "{{clockwork.compose_service}}"
       service_name_short: "{{clockwork.service_name_short}}"
 
-<<<<<<< HEAD
-=======
-- name: Update clm
-  hosts: condor-log-monitor:&systems
-  become: true
-  gather_facts: false
-  tags:
-    - services
-    - condor-log-monitor
-  roles:
-    - role: util-cfg-docker-pull-configs
-      service_name: "{{condor_log_monitor.compose_service}}"
-      service_name_short: "{{condor_log_monitor.service_name_short}}"
-    - role: util-cfg-docker-pull
-      service_name: "{{condor_log_monitor.compose_service}}"
-      service_name_short: "{{condor_log_monitor.service_name_short}}"
-
->>>>>>> 341b3081
 - name: Update data-info
   hosts: data-info:&systems
   become: true
@@ -248,7 +230,6 @@
       service_name: "{{iplant_groups.compose_service}}"
       service_name_short: "{{iplant_groups.service_name_short}}"
 
-<<<<<<< HEAD
 - name: Update jex-adapter
   hosts: jexevents
   sudo: true
@@ -282,11 +263,6 @@
 - name: Update job-status-recorder
   hosts: jexevents
   sudo: true
-=======
-- name: Update jex-events
-  hosts: jexevents:&systems
-  become: true
->>>>>>> 341b3081
   gather_facts: false
   tags:
     - services

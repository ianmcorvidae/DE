<<<<<<< HEAD
(defproject org.iplantc/clj-jargon "5.0.0"
=======
(defproject org.iplantc/clj-jargon "4.2.4"
>>>>>>> 1947d17e
  :description "Clojure API on top of iRODS's jargon-core."
  :url "http://www.iplantcollaborative.org"
  :license {:name "BSD"
            :url "http://iplantcollaborative.org/sites/default/files/iPLANT-LICENSE.txt"}
  :dependencies [[org.clojure/clojure "1.6.0"]
                 [org.clojure/tools.logging "0.3.1"]
<<<<<<< HEAD
                 [org.iplantc/clojure-commons "5.0.0"]
                 [org.slf4j/slf4j-api "1.7.10"]
                 [org.slf4j/slf4j-log4j12 "1.7.10"]
=======
                 [org.iplantc/clojure-commons "4.2.4"]
                 [org.slf4j/slf4j-api "1.7.12"]
                 [org.slf4j/slf4j-log4j12 "1.7.12"]
>>>>>>> 1947d17e
                 [org.iplantc.core.jargon/jargon-core "4.0.2.1.1"
                  :exclusions [[org.jglobus/JGlobus-Core]
                               [org.slf4j/slf4j-api]
                               [org.slf4j/slf4j-log4j12]]]
                 [org.iplantc.core.jargon/jargon-data-utils "4.0.2.1.1"
                  :exclusions [[org.slf4j/slf4j-api]
                               [org.slf4j/slf4j-log4j12]]]
                 [org.iplantc.core.jargon/jargon-ticket "4.0.2.1.1"
                  :exclusions [[org.slf4j/slf4j-api]
                               [org.slf4j/slf4j-log4j12]]]
                 [slingshot "0.12.2"]]
  :repositories [["dice.repository"
                  {:url "https://raw.github.com/DICE-UNC/DICE-Maven/master/releases"}]
                 ["iplant.repository"
                  {:url "http://katic.iplantcollaborative.org/archiva/repository/internal/"}]])<|MERGE_RESOLUTION|>--- conflicted
+++ resolved
@@ -1,23 +1,13 @@
-<<<<<<< HEAD
 (defproject org.iplantc/clj-jargon "5.0.0"
-=======
-(defproject org.iplantc/clj-jargon "4.2.4"
->>>>>>> 1947d17e
   :description "Clojure API on top of iRODS's jargon-core."
   :url "http://www.iplantcollaborative.org"
   :license {:name "BSD"
             :url "http://iplantcollaborative.org/sites/default/files/iPLANT-LICENSE.txt"}
   :dependencies [[org.clojure/clojure "1.6.0"]
                  [org.clojure/tools.logging "0.3.1"]
-<<<<<<< HEAD
                  [org.iplantc/clojure-commons "5.0.0"]
-                 [org.slf4j/slf4j-api "1.7.10"]
-                 [org.slf4j/slf4j-log4j12 "1.7.10"]
-=======
-                 [org.iplantc/clojure-commons "4.2.4"]
                  [org.slf4j/slf4j-api "1.7.12"]
                  [org.slf4j/slf4j-log4j12 "1.7.12"]
->>>>>>> 1947d17e
                  [org.iplantc.core.jargon/jargon-core "4.0.2.1.1"
                   :exclusions [[org.jglobus/JGlobus-Core]
                                [org.slf4j/slf4j-api]

(defproject org.iplantc/clj-jargon "4.1.5"
  :description "Clojure API on top of iRODS's jargon-core."
  :url "http://www.iplantcollaborative.org"
  :license {:name "BSD"
            :url "http://iplantcollaborative.org/sites/default/files/iPLANT-LICENSE.txt"}
<<<<<<< HEAD
  :dependencies [[org.clojure/clojure "1.5.1"]
=======
  :classifiers [["javadoc" :javadoc]
                ["sources" :sources]]
  :dependencies [[org.clojure/clojure "1.6.0"]
>>>>>>> 9fe2f95f
                 [org.iplantc/clojure-commons "4.1.5"]
                 [org.slf4j/slf4j-api "1.7.10"]
                 [org.slf4j/slf4j-log4j12 "1.7.10"]
                 [org.irods.jargon/jargon-core "4.0.2-RELEASE"
                  :exclusions [[org.jglobus/JGlobus-Core]
                               [org.slf4j/slf4j-api]
                               [org.slf4j/slf4j-log4j12]]]
                 [org.irods.jargon/jargon-data-utils "4.0.2-RELEASE"
                  :exclusions [[org.slf4j/slf4j-api]
                               [org.slf4j/slf4j-log4j12]]]
                 [org.irods.jargon/jargon-ticket "4.0.2-RELEASE"
                  :exclusions [[org.slf4j/slf4j-api]
                               [org.slf4j/slf4j-log4j12]]]
                 [slingshot "0.12.2"]
                 [org.clojure/tools.logging "0.3.1"]]
  :repositories [["dice.repository"
                  {:url "https://raw.github.com/DICE-UNC/DICE-Maven/master/releases"}]])<|MERGE_RESOLUTION|>--- conflicted
+++ resolved
@@ -3,13 +3,7 @@
   :url "http://www.iplantcollaborative.org"
   :license {:name "BSD"
             :url "http://iplantcollaborative.org/sites/default/files/iPLANT-LICENSE.txt"}
-<<<<<<< HEAD
-  :dependencies [[org.clojure/clojure "1.5.1"]
-=======
-  :classifiers [["javadoc" :javadoc]
-                ["sources" :sources]]
   :dependencies [[org.clojure/clojure "1.6.0"]
->>>>>>> 9fe2f95f
                  [org.iplantc/clojure-commons "4.1.5"]
                  [org.slf4j/slf4j-api "1.7.10"]
                  [org.slf4j/slf4j-log4j12 "1.7.10"]

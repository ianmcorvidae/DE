(defproject org.iplantc/kameleon "4.1.7"
  :description "Library for interacting with backend relational databases."
  :url "http://www.iplantcollaborative.org"
  :license {:name "BSD"
            :url "http://iplantcollaborative.org/sites/default/files/iPLANT-LICENSE.txt"}
  :classifiers [["javadoc" :javadoc]
                ["sources" :sources]]
  :dependencies [[org.clojure/clojure "1.6.0"]
                 [org.clojure/tools.logging "0.3.0"]
                 [korma "0.3.3"]
                 [me.raynes/fs "1.4.6"]
                 [postgresql "9.1-901-1.jdbc4"]
                 [slingshot "0.10.3"]]
  :plugins [[lein-marginalia "0.7.1"]]
<<<<<<< HEAD
  :manifest {"db-version" "1.9.7:20150330.01"}
=======
  :manifest {"db-version" "1.9.5:20150212.01"}
>>>>>>> 3b4c1863
  :repositories [["sonatype-nexus-snapshots"
                  {:url "https://oss.sonatype.org/content/repositories/snapshots"}]]
  :deploy-repositories [["sonatype-nexus-staging"
                         {:url "https://oss.sonatype.org/service/local/staging/deploy/maven2/"}]])<|MERGE_RESOLUTION|>--- conflicted
+++ resolved
@@ -12,11 +12,7 @@
                  [postgresql "9.1-901-1.jdbc4"]
                  [slingshot "0.10.3"]]
   :plugins [[lein-marginalia "0.7.1"]]
-<<<<<<< HEAD
   :manifest {"db-version" "1.9.7:20150330.01"}
-=======
-  :manifest {"db-version" "1.9.5:20150212.01"}
->>>>>>> 3b4c1863
   :repositories [["sonatype-nexus-snapshots"
                   {:url "https://oss.sonatype.org/content/repositories/snapshots"}]]
   :deploy-repositories [["sonatype-nexus-staging"

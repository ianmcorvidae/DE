(defproject org.iplantc/kameleon "3.2.6"
  :description "Library for interacting with backend relational databases."
  :url "http://www.iplantcollaborative.org"
  :license {:name "BSD"
            :url "http://iplantcollaborative.org/sites/default/files/iPLANT-LICENSE.txt"}
  :classifiers [["javadoc" :javadoc]
                ["sources" :sources]]
<<<<<<< HEAD
  :dependencies [[org.clojure/clojure "1.5.1"]
                 [org.clojure/tools.logging "0.2.6"]
                 [korma "0.3.2"]
                 [postgresql "9.0-801.jdbc4"]
                 [slingshot "0.10.3"]]
  :plugins [[lein-marginalia "0.7.1"]]
  :manifest {"db-version" "2.0.0:20140527.01"}
=======
  :dependencies [[org.clojure/clojure "1.6.0"]
                 [org.clojure/tools.logging "0.3.0"]
                 [korma "0.3.3"]
                 [postgresql "9.1-901-1.jdbc4"]
                 [slingshot "0.10.3"]]
  :plugins [[lein-marginalia "0.7.1"]]
  :manifest {"db-version" "1.9.2:20140909.01"}
>>>>>>> 9e177793
  :repositories [["sonatype-nexus-snapshots"
                  {:url "https://oss.sonatype.org/content/repositories/snapshots"}]]
  :deploy-repositories [["sonatype-nexus-staging"
                         {:url "https://oss.sonatype.org/service/local/staging/deploy/maven2/"}]])<|MERGE_RESOLUTION|>--- conflicted
+++ resolved
@@ -5,23 +5,13 @@
             :url "http://iplantcollaborative.org/sites/default/files/iPLANT-LICENSE.txt"}
   :classifiers [["javadoc" :javadoc]
                 ["sources" :sources]]
-<<<<<<< HEAD
-  :dependencies [[org.clojure/clojure "1.5.1"]
-                 [org.clojure/tools.logging "0.2.6"]
-                 [korma "0.3.2"]
-                 [postgresql "9.0-801.jdbc4"]
-                 [slingshot "0.10.3"]]
-  :plugins [[lein-marginalia "0.7.1"]]
-  :manifest {"db-version" "2.0.0:20140527.01"}
-=======
   :dependencies [[org.clojure/clojure "1.6.0"]
                  [org.clojure/tools.logging "0.3.0"]
                  [korma "0.3.3"]
                  [postgresql "9.1-901-1.jdbc4"]
                  [slingshot "0.10.3"]]
   :plugins [[lein-marginalia "0.7.1"]]
-  :manifest {"db-version" "1.9.2:20140909.01"}
->>>>>>> 9e177793
+  :manifest {"db-version" "2.0.0:20140527.01"}
   :repositories [["sonatype-nexus-snapshots"
                   {:url "https://oss.sonatype.org/content/repositories/snapshots"}]]
   :deploy-repositories [["sonatype-nexus-staging"

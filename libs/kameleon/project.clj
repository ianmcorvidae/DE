(defproject org.iplantc/kameleon "5.0.0"
  :description "Library for interacting with backend relational databases."
  :url "https://github.com/iPlantCollaborativeOpenSource/DE"
  :license {:name "BSD"
            :url "http://iplantcollaborative.org/sites/default/files/iPLANT-LICENSE.txt"}
  :dependencies [[org.clojure/clojure "1.7.0"]
                 [org.clojure/tools.logging "0.3.1"]
                 [clj-time "0.11.0"]
                 [korma "0.4.2"]
                 [me.raynes/fs "1.4.6"]
                 [postgresql "9.3-1102.jdbc41"]
                 [slingshot "0.12.2"]]
  :plugins [[lein-marginalia "0.7.1"]]
<<<<<<< HEAD
  :manifest {"db-version" "2.3.0:20151030.01"})
=======
  :manifest {"db-version" "2.3.0:20151110.01"})
>>>>>>> e2c29c3b
<|MERGE_RESOLUTION|>--- conflicted
+++ resolved
@@ -11,8 +11,4 @@
                  [postgresql "9.3-1102.jdbc41"]
                  [slingshot "0.12.2"]]
   :plugins [[lein-marginalia "0.7.1"]]
-<<<<<<< HEAD
-  :manifest {"db-version" "2.3.0:20151030.01"})
-=======
-  :manifest {"db-version" "2.3.0:20151110.01"})
->>>>>>> e2c29c3b
+  :manifest {"db-version" "2.3.0:20151110.01"})
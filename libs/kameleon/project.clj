<<<<<<< HEAD
(defproject org.iplantc/kameleon "4.0.0"
=======
(defproject org.iplantc/kameleon "3.1.1"
>>>>>>> 71bb099c
  :description "Library for interacting with backend relational databases."
  :url "http://www.iplantcollaborative.org"
  :license {:name "BSD"
            :url "http://iplantcollaborative.org/sites/default/files/iPLANT-LICENSE.txt"}
  :scm {:connection "scm:git:git@github.com:iPlantCollaborativeOpenSource/kameleon.git"
        :developerConnection "scm:git:git@github.com:iPlantCollaborativeOpenSource/kameleon.git"
        :url "git@github.com:iPlantCollaborativeOpenSource/kameleon.git"}
  :pom-addition [:developers
                 [:developer
                  [:url "https://github.com/orgs/iPlantCollaborativeOpenSource/teams/iplant-devs"]]]
  :classifiers [["javadoc" :javadoc]
                ["sources" :sources]]
  :dependencies [[org.clojure/clojure "1.5.1"]
                 [org.clojure/tools.logging "0.2.6"]
                 [korma "0.3.0-RC4"]
                 [postgresql "9.0-801.jdbc4"]
                 [slingshot "0.10.3"]]
  :plugins [[lein-marginalia "0.7.1"]]
  :manifest {"db-version" "1.8.7:20140429.01"}
  :repositories [["sonatype-nexus-snapshots"
                  {:url "https://oss.sonatype.org/content/repositories/snapshots"}]]
  :deploy-repositories [["sonatype-nexus-staging"
                         {:url "https://oss.sonatype.org/service/local/staging/deploy/maven2/"}]])<|MERGE_RESOLUTION|>--- conflicted
+++ resolved
@@ -1,8 +1,4 @@
-<<<<<<< HEAD
 (defproject org.iplantc/kameleon "4.0.0"
-=======
-(defproject org.iplantc/kameleon "3.1.1"
->>>>>>> 71bb099c
   :description "Library for interacting with backend relational databases."
   :url "http://www.iplantcollaborative.org"
   :license {:name "BSD"

--- conflicted
+++ resolved
@@ -13,11 +13,7 @@
                  [postgresql "9.1-901-1.jdbc4"]
                  [slingshot "0.10.3"]]
   :plugins [[lein-marginalia "0.7.1"]]
-<<<<<<< HEAD
   :manifest {"db-version" "1.9.9:20150530.10"}
-=======
-  :manifest {"db-version" "1.9.7:20150402.01"}
->>>>>>> d8c3b0be
   :repositories [["sonatype-nexus-snapshots"
                   {:url "https://oss.sonatype.org/content/repositories/snapshots"}]]
   :deploy-repositories [["sonatype-nexus-staging"

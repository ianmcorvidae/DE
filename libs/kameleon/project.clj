(defproject org.iplantc/kameleon "5.2.4.0"
  :description "Library for interacting with backend relational databases."
  :url "https://github.com/iPlantCollaborativeOpenSource/DE"
  :license {:name "BSD"
            :url "http://iplantcollaborative.org/sites/default/files/iPLANT-LICENSE.txt"}
  :dependencies [[org.clojure/clojure "1.7.0"]
                 [org.clojure/tools.logging "0.3.1"]
                 [clj-time "0.11.0"]
                 [com.mchange/c3p0 "0.9.5.1"]
                 [korma "0.4.2"
                  :exclusions [c3p0]]
                 [me.raynes/fs "1.4.6"]
                 [postgresql "9.3-1102.jdbc41"]
                 [slingshot "0.12.2"]]
<<<<<<< HEAD
  :plugins [[lein-marginalia "0.7.1"]]
  :manifest {"db-version" "2.4.0:20160119.02"})
=======
  :plugins [[lein-marginalia "0.7.1"]
            [test2junit "1.1.3"]]
  :manifest {"db-version" "2.4.0:20160106.01"})
>>>>>>> b66165e3
<|MERGE_RESOLUTION|>--- conflicted
+++ resolved
@@ -12,11 +12,6 @@
                  [me.raynes/fs "1.4.6"]
                  [postgresql "9.3-1102.jdbc41"]
                  [slingshot "0.12.2"]]
-<<<<<<< HEAD
-  :plugins [[lein-marginalia "0.7.1"]]
-  :manifest {"db-version" "2.4.0:20160119.02"})
-=======
   :plugins [[lein-marginalia "0.7.1"]
             [test2junit "1.1.3"]]
-  :manifest {"db-version" "2.4.0:20160106.01"})
->>>>>>> b66165e3
+  :manifest {"db-version" "2.4.0:20160119.02"})
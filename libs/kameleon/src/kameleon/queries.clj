(ns kameleon.queries
  (:use [kameleon.core]
        [kameleon.entities]
        [korma.core]
        [slingshot.slingshot :only [throw+]])
  (:import [java.sql Timestamp]))

(defn- version-table-exists?
  []
  (first
   (select :information_schema.tables
           (fields :table_name)
           (where {:table_name "version"}))))

(defn current-db-version
  "Determines the current database version."
  []
  (when (version-table-exists?)
    (-> (select version
                (fields [:version])
                (order :version :DESC)
                (limit 1))
        ffirst
        val)))

(defn check-db-version
  "Verifies that the current database version is the same as the version that
   is compatible with this version of Kameleon."
  []
  (let [current    (current-db-version)
        compatible (compatible-db-version)]
    (when (not= current compatible)
      (throw+ {:type ::incorrect-db-version
               :current current
               :compatible compatible}))))

(defn add-query-offset
  "Returns select_query with an OFFSET clause added if offset_val is 0 or more;
   otherwise the original select_query is returned."
  [select_query offset_val]
  (if (>= offset_val 0)
    (-> select_query
        (offset offset_val))
    select_query))

(defn add-query-limit
  "Returns select_query with a LIMIT clause added if limit_val is more than 0;
   otherwise the original select_query is returned."
  [select_query limit_val]
  (if (> limit_val 0)
    (-> select_query
        (limit limit_val))
    select_query))

(defn add-query-sorting
  "Returns select_query with an ORDER BY clause added if sort-field is not nil;
   otherwise the original select_query is returned."
  [select_query sort-field sort-dir]
  (if (not (nil? sort-field))
    (let [sort-dir (if (= sort-dir :DESC)
                     sort-dir
                     :ASC)]
      (-> select_query
          (order sort-field sort-dir)))
    select_query))

(defn get-collaborators
  "Gets the list of collaborators for a given fully qualified username."
  [username]
  (map :username
       (select collaborators
               (fields :collaborator.username)
               (join users)
               (join collaborator)
               (where {:users.username username}))))

(defn get-user-id
  "Gets the internal user identifier for a fully qualified username.  A new
   entry will be added if the user doesn't already exist in the database."
  [username]
  (let [id (:id (first (select users (where {:username username}))))]
    (if (nil? id)
      (:id (insert users (values {:username username})))
      id)))

(defn get-user-ids
  "Gets the internal user identifiers for each username in a collection of
   fully qualified usernames.  Entries will be added for users that don't exist
   in the database."
  [usernames]
  (map get-user-id usernames))

(defn get-username
  "Gets the username for the user with the given identifier."
  [user-id]
  (when-not (nil? user-id)
    (:username (first (select users (where {:id user-id}))))))

(defn- add-collaboration
  "Adds a collaboration to the database if the collaboration doesn't exist
   already."
  [user-id collaborator-id]
  (let [results (select collaborators
                        (where {:user_id user-id
                                :collaborator_id collaborator-id}))]
    (when (empty? results)
      (insert collaborators
              (values {:user_id user-id
                       :collaborator_id collaborator-id})))))

(defn add-collaborators
  "Adds collaborators for a given fully qualified username."
  [username collaborators]
  (let [user-id (get-user-id username)
        collaborator-ids (get-user-ids collaborators)]
    (dorun (map (partial add-collaboration user-id) collaborator-ids))))

(defn- user-id-subquery
  "Performs a subquery for a user ID."
  [username]
  (subselect users
             (fields :id)
             (where {:username username})))

(defn- remove-collaboration
  "Removes a collaboration from the database if it exists."
  [user collab]
  (delete collaborators
          (where
           {:user_id         [= (user-id-subquery user)]
            :collaborator_id [= (user-id-subquery collab)]})))

(defn remove-collaborators
  "Removes collaborators for a given fully qualified username."
  [username collaborators]
  (dorun (map (partial remove-collaboration username) collaborators)))

(defn fetch-workspace-by-user-id
  "Gets the workspace for the given user_id."
  [user_id]
  (first (select workspace (where {:user_id user_id}))))

(defn create-workspace
  "Creates a workspace database entry for the given user ID."
  [user_id]
  (insert workspace (values {:user_id user_id})))

(defn set-workspace-root-app-group
  "Sets the given root-app-group ID in the given workspace, and returns a map of
   the workspace with its new group ID."
  [workspace_id root_app_group_id]
  (update workspace
          (set-fields {:root_category_id root_app_group_id})
          (where {:id workspace_id})))

(defn parameter-types-for-tool-type
  "Lists the valid parameter types for the tool type with the given identifier."
  ([tool-type-id]
     (parameter-types-for-tool-type (select* parameter_types) tool-type-id))
  ([base-query tool-type-id]
     (select base-query
             (join :tool_type_parameter_type
                   {:tool_type_parameter_type.parameter_type_id
                    :parameter_types.id})
             (where {:tool_type_parameter_type.tool_type_id tool-type-id}))))

(defn get-tool-type-by-name
  "Searches for the tool type with the given name."
  [tool-type-name]
  (first (select tool_types
                 (where {:name tool-type-name}))))

(defn get-tool-type-by-component-id
  "Searches for the tool type associated with the given deployed component."
  [component-id]
  (first (select tools
                 (fields :tool_types.id :tool_types.name :tool_types.label
                         :tool_types.description)
                 (join tool_types)
                 (where {:tools.id component-id}))))

(defn get-or-create-user
  "Gets a user from the database, creating the user if necessary."
  [username]
  (if-let [user (first (select users (where {:username username})))]
    user
    (insert users (values {:username username}))))

(defn get-or-create-workspace-for-user
  "Gets a workspace from the database, creating it if necessary."
  [username]
  (let [user-id (:id (get-or-create-user username))]
    (if-let [workspace (first (select workspace (where {:user_id user-id})))]
      workspace
      (insert workspace (values {:user_id user-id})))))

(defn get-public-user-id
  "Gets the user ID for the public user."
  []
  (:id (get-or-create-user "<public>")))

(defn get-tasks-for-app
  "Retrieves the list of tasks associated with an app."
  [app-id]
  (select [:apps :a]
          (fields :t.id :t.external_app_id :t.name :t.description :t.label :t.tool_id)
          (join [:app_steps :step]
                {:a.id :step.app_id})
          (join [:tasks :t]
                {:step.task_id :t.id})
          (where {:a.id app-id})))

(defn get-tool-request-details
  "Obtains detailed information about a tool request."
  [uuid]
  (first
   (select [:tool_requests :tr]
           (fields :tr.id
                   [:requestor.username :submitted_by]
                   :tr.phone
                   [:tr.tool_name :name]
                   :tr.description
                   :tr.source_url
                   [:tr.doc_url :documentation_url]
                   :tr.version
                   :tr.attribution
                   :tr.multithreaded
                   [:architecture.name :architecture]
                   :tr.test_data_path
                   [:tr.instructions :cmd_line]
                   :tr.additional_info
                   :tr.additional_data_file)
           (join [:users :requestor]
                 {:tr.requestor_id :requestor.id})
           (join [:tool_architectures :architecture]
                 {:tr.tool_architecture_id :architecture.id})
           (where {:tr.id uuid}))))

(defn get-tool-request-history
  "Obtains detailed information about the history of a tool request."
  [uuid]
  (select [:tool_request_statuses :trs]
          (fields [:trsc.name :status]
                  [:trs.date_assigned :status_date]
                  [:updater.username :updated_by]
                  :trs.comments)
          (join [:tool_requests :tr]
                {:trs.tool_request_id :tr.id})
          (join [:users :updater]
                {:trs.updater_id :updater.id})
          (join [:tool_request_status_codes :trsc]
                {:trs.tool_request_status_code_id :trsc.id})
          (where {:tr.id uuid})
          (order :trs.date_assigned :ASC)))

(defn- remove-nil-values
  "Removes entries with nil values from a map."
  [m]
  (into {} (remove (fn [[_ v]] (nil? v)) m)))

(defmacro ^:private where-if-defined
  "Adds a where clause to a query, filtering out all conditions for which the value is nil."
  [query clause]
  `(where ~query (remove-nil-values ~clause)))

(defn- list-tool-requests-subselect
  "Creates a subselect query that can be used to list tool requests."
  [user]
  (subselect [:tool_requests :tr]
             (fields [:tr.id :id]
                     [:tr.tool_name :name]
                     [:tr.version :version]
                     [:trsc.name :status]
                     [:trs.date_assigned :status_date]
                     [:updater.username :updated_by]
                     [:requestor.username :requested_by])
             (join [:users :requestor] {:tr.requestor_id :requestor.id})
             (join [:tool_request_statuses :trs] {:tr.id :trs.tool_request_id})
             (join [:tool_request_status_codes :trsc]
                   {:trs.tool_request_status_code_id :trsc.id})
             (join [:users :updater] {:trs.updater_id :updater.id})
             (where-if-defined {:requestor.username user})
             (order :trs.date_assigned :ASC)))

(defn list-tool-requests
  "Lists the tool requests that have been submitted by the user."
  [& {user       :username
      row-offset :offset
      row-limit  :limit
      sort-field :sort-field
      sort-order :sort-order
      statuses   :statuses}]
  (let [status-clause (if (nil? statuses) nil ['in statuses])]
    (select
     [(subselect [(list-tool-requests-subselect user) :req]
                 (fields :id :name :version :requested_by
                         [(sqlfn :first :status_date) :date_submitted]
                         [(sqlfn :last :status) :status]
                         [(sqlfn :last :status_date) :date_updated]
                         [(sqlfn :last :updated_by) :updated_by])
                 (group :id :name :version :requested_by)
                 (order (or sort-field :date_submitted) (or sort-order :ASC))
                 (limit row-limit)
                 (offset row-offset))
      :reqs]
     (where-if-defined {:status status-clause}))))

(defn- insert-login-record
  "Recrds when a user logs into the DE."
  [user-id ip-address user-agent]
  (insert :logins
          (values {:user_id    user-id
                   :ip_address ip-address
                   :user_agent user-agent})))

(defn record-login
  "Records when a user logs into the DE. Returns the recorded login time."
  [username ip-address user-agent]
  (-> (insert-login-record (get-user-id username) ip-address user-agent)
      (:login_time)
      (.getTime)))

(defn record-logout
  "Records when a user logs out of the DE."
  [username ip-address login-time]
  (update :logins
          (set-fields {:logout_time (sqlfn :now)})
          (where {:user_id                                       (get-user-id username)
<<<<<<< HEAD
                  :ip_address                                    ip-address})
          (where {(sqlfn :date_trunc "milliseconds" :login_time) (Timestamp. login-time)})))
=======
                  :ip_address                                    ip-address
                  (sqlfn :date_trunc "milliseconds" :login_time) (Timestamp. login-time)})))

(defn add-agave-pipeline-where-clause
  [query {agave-enabled? :agave-enabled :or {agave-enaled? "false"}}]
  (let [agave-enabled? (Boolean/parseBoolean agave-enabled?)]
    (if-not agave-enabled?
      (where query {:step_count :template_count})
      query)))
>>>>>>> df78971d
<|MERGE_RESOLUTION|>--- conflicted
+++ resolved
@@ -326,12 +326,8 @@
   (update :logins
           (set-fields {:logout_time (sqlfn :now)})
           (where {:user_id                                       (get-user-id username)
-<<<<<<< HEAD
                   :ip_address                                    ip-address})
           (where {(sqlfn :date_trunc "milliseconds" :login_time) (Timestamp. login-time)})))
-=======
-                  :ip_address                                    ip-address
-                  (sqlfn :date_trunc "milliseconds" :login_time) (Timestamp. login-time)})))
 
 (defn add-agave-pipeline-where-clause
   [query {agave-enabled? :agave-enabled :or {agave-enaled? "false"}}]
@@ -339,4 +335,3 @@
     (if-not agave-enabled?
       (where query {:step_count :template_count})
       query)))
->>>>>>> df78971d

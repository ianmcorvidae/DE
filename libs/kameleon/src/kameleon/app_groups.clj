(ns kameleon.app-groups
  (:use [kameleon.entities]
        [kameleon.queries :only [add-agave-pipeline-where-clause]]
        [korma.core]
        [slingshot.slingshot :only [throw+]])
  (:require [kameleon.uuids :refer [uuid]]))

(defn get-app-group-hierarchy
  "Gets the app group hierarchy rooted at the node with the given identifier."
<<<<<<< HEAD
  [root-id]
  (select (sqlfn :app_category_hierarchy root-id)))
=======
  [root-id {:keys [agave-enabled] :or {agave-enabled "false"}}]
  (select (sqlfn :analysis_group_hierarchy root-id (Boolean/parseBoolean agave-enabled))))

(defn- get-root-app-group-ids
  "Gets the internal identifiers for all app groups associated with workspaces
   that satisfy the given condition."
  [condition]
  (map :app_group_id
       (select workspace
               (fields [:root_analysis_group_id :app_group_id])
               (where condition))))
>>>>>>> df78971d

(defn get-visible-workspaces
  "Gets the list of workspaces that are visible to the user with the given workspace
   identifier."
  [workspace-id]
  (mapcat (fn [condition] (select workspace (where condition)))
          [{:id workspace-id} {:is_public true}]))

(defn get-visible-root-app-group-ids
  "Gets the list of internal root app group identifiers that are visible to the
   user with the given workspace identifier."
  [workspace-id]
  (map :root_category_id (get-visible-workspaces workspace-id)))

(defn load-root-app-groups-for-all-users
  "Gets the list of all root app group ids."
  []
  (select workspace
          (fields [:workspace.root_category_id :app_group_id]
                  [:workspace.id :workspace_id]
                  :users.username)
          (join users)))

(defn get-app-group
  "Retrieves an App category by its ID."
  [app_group_id]
  (first (select app_category_listing
                 (fields :id :name :description :is_public)
                 (where {:id app_group_id}))))

(defn create-app-group
  "Creates a database entry for an app group, with an UUID and the given
   workspace_id and name, and returns a map of the group with its id."
  ([workspace-id m]
     (create-app-group workspace-id (:name m) m))
  ([workspace-id name {:keys [id description] :or {:id (uuid)}}]
     (insert app_categories (values {:id           id
                                     :workspace_id workspace-id
                                     :description  description
                                     :name         name}))))

(defn add-subgroup
  "Adds a subgroup to a parent group, which should be listed at the given index
   position of the parent's subgroups."
  [parent-group-id index subgroup-id]
  (insert :app_category_group
          (values {:parent_category_id parent-group-id
                   :child_category_id subgroup-id
                   :child_index index})))

(defn is-subgroup?
  "Determines if one group is a subgroup of another."
  [parent-group-id subgroup-id]
  (pos? (count (select :app_category_group
                       (where {:parent_category_id parent-group-id
                               :child_category_id  subgroup-id})))))

(defn set-root-app-group
  "Sets the root app group for a workspace."
  [workspace-id root-group-id]
  (update workspace
          (set-fields {:root_category_id root-group-id})
          (where      {:id workspace-id})))

(defn decategorize-app
  "Removes an app from all categories in the database."
  [app-id]
  (delete :app_category_app (where {:app_id app-id})))

(defn get-app-by-id
  "Searches for an existing app by id."
  [id]
  (first (select apps
                 (where {:id id}))))

(defn app-in-group?
  "Determines whether or not an app is in an app group."
  [group-hid app-hid]
  (not (empty? (first (select :app_category_app
                              (where {:app_category_id group-hid
                                      :app_id          app-hid}))))))

(defn add-app-to-group
  "Adds an app to an app group."
  [group-id app-id]
  (when-not (app-in-group? group-id app-id)
    (insert :app_category_app
            (values {:app_category_id group-id
                     :app_id          app-id}))))

(defn get-groups-for-app
  "Retrieves a listing of all groups the app with the given ID is listed under."
  [app-id]
  (select app_category_listing
          (fields :id
                  :name)
          (join :app_category_app
                (= :app_category_app.app_category_id
                   :app_category_listing.id))
          (where {:app_category_app.app_id app-id
                  :is_public true})))

(defn get-suggested-groups-for-app
  "Retrieves a listing of all groups the integrator recommneds for the app."
  [app-id]
  (select :suggested_groups
          (fields :app_categories.id
                  :app_categories.name)
          (join :app_categories
                (= :app_categories.id
                   :suggested_groups.app_category_id))
          (where {:suggested_groups.app_id app-id})))<|MERGE_RESOLUTION|>--- conflicted
+++ resolved
@@ -7,22 +7,8 @@
 
 (defn get-app-group-hierarchy
   "Gets the app group hierarchy rooted at the node with the given identifier."
-<<<<<<< HEAD
-  [root-id]
-  (select (sqlfn :app_category_hierarchy root-id)))
-=======
   [root-id {:keys [agave-enabled] :or {agave-enabled "false"}}]
-  (select (sqlfn :analysis_group_hierarchy root-id (Boolean/parseBoolean agave-enabled))))
-
-(defn- get-root-app-group-ids
-  "Gets the internal identifiers for all app groups associated with workspaces
-   that satisfy the given condition."
-  [condition]
-  (map :app_group_id
-       (select workspace
-               (fields [:root_analysis_group_id :app_group_id])
-               (where condition))))
->>>>>>> df78971d
+  (select (sqlfn :app_category_hierarchy root-id (Boolean/parseBoolean agave-enabled))))
 
 (defn get-visible-workspaces
   "Gets the list of workspaces that are visible to the user with the given workspace

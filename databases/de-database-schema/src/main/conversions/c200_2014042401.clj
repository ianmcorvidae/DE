--- conflicted
+++ resolved
@@ -413,22 +413,14 @@
   (subselect [:file_parameters :fp]
              (fields :i.name)
              (join [:info_type :i] {:fp.info_type :i.id})
-<<<<<<< HEAD
-             (where {:parameters.file_parameter_id :fp.id})))
-=======
              (where {:parameters.id :fp.parameter_id})))
->>>>>>> 6d4f040f
 
 (defn- multiplicity-subselect
   []
   (subselect [:file_parameters :fp]
              (fields :m.name)
              (join [:multiplicity_v187 :m] {:fp.multiplicity_v187 :m.hid})
-<<<<<<< HEAD
-             (where {:parameters.file_parameter_id :fp.id})))
-=======
              (where {:parameters.id :fp.parameter_id})))
->>>>>>> 6d4f040f
 
 (defn- convert-reference-genome-parameters
   [ref-gen-type]

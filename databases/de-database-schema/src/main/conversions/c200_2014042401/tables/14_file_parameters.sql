SET search_path = public, pg_catalog;

--
-- Renames the existing dataobjects table to file_parameters and adds updated columns.
-- rename orderd?
--
ALTER TABLE dataobjects RENAME TO file_parameters;

ALTER TABLE ONLY file_parameters RENAME COLUMN hid TO hid_v187;
ALTER TABLE ONLY file_parameters RENAME COLUMN id TO id_v187;
ALTER TABLE ONLY file_parameters RENAME COLUMN name TO name_v187;
ALTER TABLE ONLY file_parameters RENAME COLUMN label TO label_v187;
ALTER TABLE ONLY file_parameters RENAME COLUMN description TO description_v187;
ALTER TABLE ONLY file_parameters RENAME COLUMN orderd TO orderd_v187;
ALTER TABLE ONLY file_parameters RENAME COLUMN switch TO switch_v187;
ALTER TABLE ONLY file_parameters RENAME COLUMN required TO required_v187;
ALTER TABLE ONLY file_parameters RENAME COLUMN info_type TO info_type_v187;
ALTER TABLE ONLY file_parameters RENAME COLUMN data_format TO data_format_v187;
ALTER TABLE ONLY file_parameters RENAME COLUMN multiplicity TO multiplicity_v187;
ALTER TABLE ONLY file_parameters RENAME COLUMN data_source_id TO data_source_id_v187;
ALTER TABLE ONLY file_parameters ADD COLUMN id UUID DEFAULT (uuid_generate_v1());
ALTER TABLE ONLY file_parameters ADD COLUMN parameter_id UUID;
ALTER TABLE ONLY file_parameters ADD COLUMN info_type UUID;
ALTER TABLE ONLY file_parameters ADD COLUMN data_format UUID;
<<<<<<< HEAD
ALTER TABLE ONLY file_parameters ADD COLUMN data_source_id  UUID;
=======
ALTER TABLE ONLY file_parameters ADD COLUMN data_source_id UUID;
>>>>>>> 6d4f040f
<|MERGE_RESOLUTION|>--- conflicted
+++ resolved
@@ -22,8 +22,4 @@
 ALTER TABLE ONLY file_parameters ADD COLUMN parameter_id UUID;
 ALTER TABLE ONLY file_parameters ADD COLUMN info_type UUID;
 ALTER TABLE ONLY file_parameters ADD COLUMN data_format UUID;
-<<<<<<< HEAD
-ALTER TABLE ONLY file_parameters ADD COLUMN data_source_id  UUID;
-=======
-ALTER TABLE ONLY file_parameters ADD COLUMN data_source_id UUID;
->>>>>>> 6d4f040f
+ALTER TABLE ONLY file_parameters ADD COLUMN data_source_id UUID;
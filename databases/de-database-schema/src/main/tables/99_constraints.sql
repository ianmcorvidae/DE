--
-- Name: data_formats_pkey; Type: CONSTRAINT; Schema: public; Owner: de;
-- Tablespace:
--
ALTER TABLE ONLY data_formats
    ADD CONSTRAINT data_formats_pkey
    PRIMARY KEY (id);

--
-- Name: workflow_io_maps_pkey; Type: CONSTRAINT; Schema: public; Owner: de;
-- Tablespace:
--
ALTER TABLE ONLY workflow_io_maps
    ADD CONSTRAINT workflow_io_maps_pkey
    PRIMARY KEY (id);
CREATE INDEX workflow_io_maps_app_id_idx ON workflow_io_maps(app_id);
CREATE INDEX workflow_io_maps_source_idx ON workflow_io_maps(source_step);
CREATE INDEX workflow_io_maps_target_idx ON workflow_io_maps(target_step);

--
-- Name: file_parameters_pkey; Type: CONSTRAINT; Schema: public; Owner: de;
-- Tablespace:
--
ALTER TABLE ONLY file_parameters
    ADD CONSTRAINT file_parameters_pkey
    PRIMARY KEY (id);

--
-- Name: tool_test_data_files_pkey; Type: CONSTRAINT; Schema: public;
-- Owner: de; Tablespace:
--
ALTER TABLE ONLY tool_test_data_files
    ADD CONSTRAINT tool_test_data_files_pkey
    PRIMARY KEY (id);

--
-- Name: tools_pkey; Type: CONSTRAINT; Schema: public; Owner:
-- de; Tablespace:
--
ALTER TABLE ONLY tools
    ADD CONSTRAINT tools_pkey
    PRIMARY KEY (id);

--
-- Name: info_type_pkey; Type: CONSTRAINT; Schema: public; Owner: de;
-- Tablespace:
--
ALTER TABLE ONLY info_type
    ADD CONSTRAINT info_type_pkey
    PRIMARY KEY (id);

--
-- Name: input_output_mapping_pkey; Type: CONSTRAINT; Schema: public; Owner: de;
-- Tablespace:
--
ALTER TABLE ONLY input_output_mapping
    ADD CONSTRAINT input_output_mapping_pkey
    PRIMARY KEY (mapping_id, input);

--
-- Name: integration_data_pkey; Type: CONSTRAINT; Schema: public; Owner: de;
-- Tablespace:
--
ALTER TABLE ONLY integration_data
    ADD CONSTRAINT integration_data_pkey
    PRIMARY KEY (id);

--
-- Name: multiplicity_pkey; Type: CONSTRAINT; Schema: public; Owner: de;
-- Tablespace:
--
ALTER TABLE ONLY multiplicity
    ADD CONSTRAINT multiplicity_pkey
    PRIMARY KEY (id);

--
-- Name: parameter_groups_pkey; Type: CONSTRAINT; Schema: public; Owner: de;
-- Tablespace:
--
ALTER TABLE ONLY parameter_groups
    ADD CONSTRAINT parameter_groups_pkey
    PRIMARY KEY (id);

--
-- Name: parameters_pkey; Type: CONSTRAINT; Schema: public; Owner: de;
-- Tablespace:
--
ALTER TABLE ONLY parameters
    ADD CONSTRAINT parameters_pkey
    PRIMARY KEY (id);

--
-- Name: parameter_values_pkey; Type: CONSTRAINT; Schema: public; Owner: de;
-- Tablespace:
--
ALTER TABLE ONLY parameter_values
    ADD CONSTRAINT parameter_values_pkey
    PRIMARY KEY (id);

--
-- Name: parameter_types_pkey; Type: CONSTRAINT; Schema: public; Owner: de;
-- Tablespace:
--
ALTER TABLE ONLY parameter_types
    ADD CONSTRAINT parameter_types_pkey
    PRIMARY KEY (id);

--
-- Name: ratings_pkey; Type: CONSTRAINT; Schema: public; Owner: de;
-- Tablespace:
--
ALTER TABLE ONLY ratings
    ADD CONSTRAINT ratings_pkey
    PRIMARY KEY (id);

--
-- Name: validation_rule_arguments_pkey; Type: CONSTRAINT; Schema: public; Owner: de;
-- Tablespace:
--
ALTER TABLE ONLY validation_rule_arguments
    ADD CONSTRAINT validation_rule_arguments_pkey
    PRIMARY KEY (id);
CREATE INDEX validation_rule_arguments_rule_id_idx ON validation_rule_arguments(rule_id);

--
-- Name: validation_rules_pkey; Type: CONSTRAINT; Schema: public; Owner: de; Tablespace:
--
ALTER TABLE ONLY validation_rules
    ADD CONSTRAINT validation_rules_pkey
    PRIMARY KEY (id);

--
-- Name: rule_subtype_pkey; Type: CONSTRAINT; Schema: public; Owner: de;
-- Tablespace:
--
ALTER TABLE ONLY rule_subtype
    ADD CONSTRAINT rule_subtype_pkey
    PRIMARY KEY (id);

--
-- Name: rule_type_pkey; Type: CONSTRAINT; Schema: public; Owner: de;
-- Tablespace:
--
ALTER TABLE ONLY rule_type
    ADD CONSTRAINT rule_type_pkey
    PRIMARY KEY (id);

--
-- Name: suggested_groups_pkey; Type: CONSTRAINT; Schema: public; Owner: de;
-- Tablespace:
--
ALTER TABLE ONLY suggested_groups
    ADD CONSTRAINT suggested_groups_pkey
    PRIMARY KEY (app_id, app_category_id);

--
-- Name: app_category_group_pkey; Type: CONSTRAINT; Schema: public; Owner:
-- de; Tablespace:
--
ALTER TABLE ONLY app_category_group
    ADD CONSTRAINT app_category_group_pkey
    PRIMARY KEY (parent_category_id, child_category_id);

--
-- Name: app_categories_pkey; Type: CONSTRAINT; Schema: public; Owner: de;
-- Tablespace:
--
ALTER TABLE ONLY app_categories
    ADD CONSTRAINT app_categories_pkey
    PRIMARY KEY (id);

--
-- Name: app_category_app_pkey; Type: CONSTRAINT; Schema: public;
-- Owner: de; Tablespace:
--
ALTER TABLE ONLY app_category_app
    ADD CONSTRAINT app_category_app_pkey
    PRIMARY KEY (app_category_id, app_id);

--
-- Name: tasks_pkey; Type: CONSTRAINT; Schema: public; Owner: de;
-- Tablespace:
--
ALTER TABLE ONLY tasks
    ADD CONSTRAINT tasks_pkey
    PRIMARY KEY (id);

--
-- Name: apps_pkey; Type: CONSTRAINT; Schema: public;
-- Owner: de; Tablespace:
--
ALTER TABLE ONLY apps
    ADD CONSTRAINT apps_pkey
    PRIMARY KEY (id);

--
-- Name: app_references_pkey; Type: CONSTRAINT; Schema:
-- public; Owner: de; Tablespace:
--
ALTER TABLE ONLY app_references
    ADD CONSTRAINT app_references_pkey
    PRIMARY KEY (id);

--
-- Name: app_steps_pkey; Type: CONSTRAINT; Schema: public;
-- Owner: de; Tablespace:
--
ALTER TABLE ONLY app_steps
    ADD CONSTRAINT app_steps_pkey
    PRIMARY KEY (id);

--
-- Name: users_pkey; Type: CONSTRAINT; Schema: public; Owner: de; Tablespace:
--
ALTER TABLE ONLY users
    ADD CONSTRAINT users_pkey
    PRIMARY KEY (id);

--
-- Name: value_type_pkey; Type: CONSTRAINT; Schema: public; Owner: de;
-- Tablespace:
--
ALTER TABLE ONLY value_type
    ADD CONSTRAINT value_type_pkey
    PRIMARY KEY (id);

--
-- Name: votes_unique; Type: CONSTRAINT; Schema: public; Owner: de;
-- Tablespace:
--
ALTER TABLE ONLY ratings
    ADD CONSTRAINT votes_unique
    UNIQUE (user_id, app_id);

--
-- Name: workspace_pkey; Type: CONSTRAINT; Schema: public; Owner: de;
-- Tablespace:
--
ALTER TABLE ONLY workspace
    ADD CONSTRAINT workspace_pkey
    PRIMARY KEY (id);

--
-- Primary Key for the version table.
--
ALTER TABLE ONLY version
    ADD CONSTRAINT version_pkey
    PRIMARY KEY (version);

--
-- Primary Key for the tool_types table.
--
ALTER TABLE ONLY tool_types
    ADD CONSTRAINT tool_types_pkey
    PRIMARY KEY (id);

--
-- Primary Key for the tool_request_status_codes table.
--
ALTER TABLE ONLY tool_request_status_codes
    ADD CONSTRAINT tool_request_status_codes_pkey
    PRIMARY KEY (id);

--
-- Primary Key for the tool_architectures table.
--
ALTER TABLE ONLY tool_architectures
    ADD CONSTRAINT tool_architectures_pkey
    PRIMARY KEY (id);

--
-- Primary Key for the tool_requests table.
--
ALTER TABLE ONLY tool_requests
    ADD CONSTRAINT tool_requests_pkey
    PRIMARY KEY (id);

--
-- Primary Key for the tool_request_statuses table.
--
ALTER TABLE ONLY tool_request_statuses
    ADD CONSTRAINT tool_request_statuses_pkey
    PRIMARY KEY (id);

--
-- Primary Key for the job_types table.
--
ALTER TABLE ONLY job_types
    ADD CONSTRAINT job_types_pkey
    PRIMARY KEY (id);

--
-- Primary Key for the jobs table.
--
ALTER TABLE ONLY jobs
    ADD CONSTRAINT jobs_pkey
    PRIMARY KEY (id);

--
-- Primary Key for the metadata_value_types table.
--
ALTER TABLE ONLY metadata_value_types
    ADD CONSTRAINT metadata_value_types_pkey
    PRIMARY KEY (id);

--
-- Primary Key for the metadata_templates table.
--
ALTER TABLE ONLY metadata_templates
    ADD CONSTRAINT metadata_templates_pkey
    PRIMARY KEY (id);

--
-- Primary Key for the metadata_attributes table.
--
ALTER TABLE ONLY metadata_attributes
    ADD CONSTRAINT metadata_attributes_pkey
    PRIMARY KEY (id);

--
-- Primary Key for the tree_urls table.
--
ALTER TABLE ONLY tree_urls
    ADD CONSTRAINT tree_urls_pkey
    PRIMARY KEY (id);

--
-- Name: input_output_mapping_mapping_id_fk; Type: FK CONSTRAINT; Schema:
-- public; Owner: de
--
ALTER TABLE ONLY input_output_mapping
    ADD CONSTRAINT input_output_mapping_mapping_id_fk
    FOREIGN KEY (mapping_id)
    REFERENCES workflow_io_maps(id);

--
-- Name: input_output_mapping_input_fkey; Type: FK CONSTRAINT; Schema: public;
-- Owner: de
--
ALTER TABLE ONLY input_output_mapping
    ADD CONSTRAINT input_output_mapping_input_fkey
    FOREIGN KEY (input)
    REFERENCES file_parameters(id);

--
-- Name: input_output_mapping_output_fkey; Type: FK CONSTRAINT; Schema: public;
-- Owner: de
--
ALTER TABLE ONLY input_output_mapping
    ADD CONSTRAINT input_output_mapping_output_fkey
    FOREIGN KEY (output)
    REFERENCES file_parameters(id);

--
-- Name: app_categories_workspace_id_fk; Type: FK CONSTRAINT; Schema:
-- public; Owner: de
--
ALTER TABLE ONLY app_categories
    ADD CONSTRAINT app_categories_workspace_id_fk
    FOREIGN KEY (workspace_id)
    REFERENCES workspace(id);

--
-- Name: file_parameters_data_format_fkey; Type: FK CONSTRAINT; Schema: public;
-- Owner: de
--
ALTER TABLE ONLY file_parameters
    ADD CONSTRAINT file_parameters_data_format_fkey
    FOREIGN KEY (data_format)
    REFERENCES data_formats(id);

--
-- Name: file_parameters_info_type_fkey; Type: FK CONSTRAINT; Schema: public;
-- Owner: de
--
ALTER TABLE ONLY file_parameters
    ADD CONSTRAINT file_parameters_info_type_fkey
    FOREIGN KEY (info_type)
    REFERENCES info_type(id);

--
-- Name: file_parameters_multiplicity_fkey; Type: FK CONSTRAINT; Schema: public;
-- Owner: de
--
ALTER TABLE ONLY file_parameters
    ADD CONSTRAINT file_parameters_multiplicity_fkey
    FOREIGN KEY (multiplicity)
    REFERENCES multiplicity(id);

--
-- Name: deployed_comp_integration_data_id_fk; Type: FK CONSTRAINT; Schema:
-- public; Owner: de
--
ALTER TABLE ONLY tools
    ADD CONSTRAINT deployed_comp_integration_data_id_fk
    FOREIGN KEY (integration_data_id)
    REFERENCES integration_data(id);

--
-- Name: tool_test_data_files_tool_id_fkey; Type: FK
-- CONSTRAINT; Schema: public; Owner: de
--
ALTER TABLE ONLY tool_test_data_files
    ADD CONSTRAINT tool_test_data_files_tool_id_fkey
    FOREIGN KEY (tool_id)
    REFERENCES tools(id);

--
-- Name: workflow_io_maps_unique; Type: CONSTRAINT; Schema: public; Owner: de;
-- Tablespace:
--
ALTER TABLE ONLY workflow_io_maps
    ADD CONSTRAINT workflow_io_maps_unique
    UNIQUE (app_id, target_step, source_step);

--
-- Name: workflow_io_maps_app_id_fkey;
-- Type: FK CONSTRAINT; Schema: public; Owner: de
--
ALTER TABLE ONLY workflow_io_maps
    ADD CONSTRAINT workflow_io_maps_app_id_fkey
    FOREIGN KEY (app_id)
    REFERENCES apps(id);

--
-- Name: workflow_io_maps_source_fkey; Type: FK CONSTRAINT; Schema:
-- public; Owner: de
--
ALTER TABLE ONLY workflow_io_maps
    ADD CONSTRAINT workflow_io_maps_source_fkey
    FOREIGN KEY (source_step)
    REFERENCES app_steps(id);

--
-- Name: workflow_io_maps_target_fkey; Type: FK CONSTRAINT; Schema:
-- public; Owner: de
--
ALTER TABLE ONLY workflow_io_maps
    ADD CONSTRAINT workflow_io_maps_target_fkey
    FOREIGN KEY (target_step)
    REFERENCES app_steps(id);

--
-- Name: parameters_file_parameter_id_fkey; Type: FK CONSTRAINT; Schema: public;
-- Owner: de
--
ALTER TABLE ONLY parameters
    ADD CONSTRAINT parameters_file_parameter_id_fkey
    FOREIGN KEY (file_parameter_id)
    REFERENCES file_parameters(id);

--
-- Name: parameters_parameter_groups_id_fkey; Type: FK CONSTRAINT;
-- Schema: public; Owner: de
--
ALTER TABLE ONLY parameters
    ADD CONSTRAINT parameters_parameter_groups_id_fkey
    FOREIGN KEY (parameter_group_id)
    REFERENCES parameter_groups(id);

--
-- Name: parameters_parameter_types_fkey; Type: FK CONSTRAINT; Schema: public;
-- Owner: de
--
ALTER TABLE ONLY parameters
    ADD CONSTRAINT parameters_parameter_types_fkey
    FOREIGN KEY (parameter_type)
    REFERENCES parameter_types(id);

--
-- Name: parameter_values_parameter_id_fkey; Type: FK CONSTRAINT; Schema:
-- public; Owner: de
--
ALTER TABLE ONLY parameter_values
    ADD CONSTRAINT parameter_values_parameter_id_fkey
    FOREIGN KEY (parameter_id)
    REFERENCES parameters(id);
CREATE INDEX parameter_values_parameter_id_idx ON parameter_values(parameter_id);

--
-- Name: parameter_values_parent_id_fkey; Type: FK CONSTRAINT; Schema:
-- public; Owner: de
--
ALTER TABLE ONLY parameter_values
    ADD CONSTRAINT parameter_values_parent_id_fkey
    FOREIGN KEY (parent_id)
    REFERENCES parameter_values(id);
CREATE INDEX parameter_values_parent_id_idx ON parameter_values(parent_id);

--
-- Name: parameter_types_value_type_fkey; Type: FK CONSTRAINT; Schema: public;
-- Owner: de
--
ALTER TABLE ONLY parameter_types
    ADD CONSTRAINT parameter_types_value_type_fkey
    FOREIGN KEY (value_type_id)
    REFERENCES value_type(id);

--
-- Name: ratings_app_id_fkey; Type: FK CONSTRAINT; Schema:
-- public; Owner: de
--
ALTER TABLE ONLY ratings
    ADD CONSTRAINT ratings_app_id_fkey
    FOREIGN KEY (app_id)
    REFERENCES apps(id);

--
-- Name: ratings_user_id_fkey; Type: FK CONSTRAINT; Schema: public; Owner: de
--
ALTER TABLE ONLY ratings
    ADD CONSTRAINT ratings_user_id_fkey
    FOREIGN KEY (user_id)
    REFERENCES users(id);

--
-- Name: validation_rule_arguments_validation_rules_id_fkey; Type: FK CONSTRAINT; Schema: public;
-- Owner: de
--
ALTER TABLE ONLY validation_rule_arguments
    ADD CONSTRAINT validation_rule_arguments_validation_rules_id_fkey
    FOREIGN KEY (rule_id)
    REFERENCES validation_rules(id);

--
-- Name: validation_rules_rule_type_fkey; Type: FK CONSTRAINT; Schema: public; Owner: de
--
ALTER TABLE ONLY validation_rules
    ADD CONSTRAINT validation_rules_rule_type_fkey
    FOREIGN KEY (rule_type)
    REFERENCES rule_type(id);

--
-- Name: rule_type_rule_subtype_id_fkey; Type: FK CONSTRAINT; Schema:
-- public; Owner: de
--
ALTER TABLE ONLY rule_type
    ADD CONSTRAINT rule_type_rule_subtype_id_fkey
    FOREIGN KEY (rule_subtype_id)
    REFERENCES rule_subtype(id);

--
-- Name: rule_type_value_type_rule_type_id_fkey; Type: FK CONSTRAINT; Schema:
-- public; Owner: de
--
ALTER TABLE ONLY rule_type_value_type
    ADD CONSTRAINT rule_type_value_type_rule_type_id_fkey
    FOREIGN KEY (rule_type_id)
    REFERENCES rule_type(id);

--
-- Name: rule_type_value_type_value_type_id_fkey; Type: FK CONSTRAINT; Schema:
-- public; Owner: de
--
ALTER TABLE ONLY rule_type_value_type
    ADD CONSTRAINT rule_type_value_type_value_type_id_fkey
    FOREIGN KEY (value_type_id)
    REFERENCES value_type(id);

--
-- Name: suggested_groups_app_category_id_fkey; Type: FK CONSTRAINT; Schema:
-- public; Owner: de
--
ALTER TABLE ONLY suggested_groups
    ADD CONSTRAINT suggested_groups_app_category_id_fkey
    FOREIGN KEY (app_category_id)
    REFERENCES app_categories(id) ON DELETE CASCADE;

--
-- Name: suggested_groups_app_id_fkey; Type: FK
-- CONSTRAINT; Schema: public; Owner: de
--
ALTER TABLE ONLY suggested_groups
    ADD CONSTRAINT suggested_groups_app_id_fkey
    FOREIGN KEY (app_id)
    REFERENCES apps(id);

--
-- Name: app_category_group_parent_category_id_fkey; Type: FK CONSTRAINT;
-- Schema: public; Owner: de
--
ALTER TABLE ONLY app_category_group
    ADD CONSTRAINT app_category_group_parent_category_id_fkey
    FOREIGN KEY (parent_category_id)
    REFERENCES app_categories(id) ON DELETE CASCADE;

--
-- Name: app_category_group_child_category_id_fkey; Type: FK CONSTRAINT; Schema:
-- public; Owner: de
--
ALTER TABLE ONLY app_category_group
    ADD CONSTRAINT app_category_group_child_category_id_fkey
    FOREIGN KEY (child_category_id)
    REFERENCES app_categories(id) ON DELETE CASCADE;

--
-- Name: app_category_app_app_category_id_fkey; Type: FK CONSTRAINT;
-- Schema: public; Owner: de
--
ALTER TABLE ONLY app_category_app
    ADD CONSTRAINT app_category_app_app_category_id_fkey
    FOREIGN KEY (app_category_id)
    REFERENCES app_categories(id) ON DELETE CASCADE;

--
-- Name: app_category_app_app_id_fkey; Type: FK CONSTRAINT;
-- Schema: public; Owner: de
--
ALTER TABLE ONLY app_category_app
    ADD CONSTRAINT app_category_app_app_id_fkey
    FOREIGN KEY (app_id)
    REFERENCES apps(id);

--
-- Name: parameter_groups_task_id_fkey; Type: FK CONSTRAINT;
-- Schema: public; Owner: de
--
ALTER TABLE ONLY parameter_groups
    ADD CONSTRAINT parameter_groups_task_id_fkey
    FOREIGN KEY (task_id)
    REFERENCES tasks(id);

--
-- Name: app_integration_data_id_fk; Type: FK CONSTRAINT; Schema:
-- public; Owner: de
--
ALTER TABLE ONLY apps
    ADD CONSTRAINT app_integration_data_id_fk
    FOREIGN KEY (integration_data_id)
    REFERENCES integration_data(id);

--
-- Name: app_references_app_id_fkey;
-- Type: FK CONSTRAINT; Schema: public; Owner: de
--
ALTER TABLE ONLY app_references
    ADD CONSTRAINT app_references_app_id_fkey
    FOREIGN KEY (app_id)
    REFERENCES apps(id);

--
-- Name: app_steps_task_id_fkey; Type: FK
-- CONSTRAINT; Schema: public; Owner: de
--
ALTER TABLE ONLY app_steps
    ADD CONSTRAINT app_steps_task_id_fkey
    FOREIGN KEY (task_id)
    REFERENCES tasks(id);

--
-- Name: app_steps_app_id_fkey; Type: FK
-- CONSTRAINT; Schema: public; Owner: de
--
ALTER TABLE ONLY app_steps
    ADD CONSTRAINT app_steps_app_id_fkey
    FOREIGN KEY (app_id)
    REFERENCES apps(id);

--
-- Name: validation_rules_parameters_id_fkey; Type: FK CONSTRAINT; Schema:
-- public; Owner: de
--
ALTER TABLE ONLY validation_rules
    ADD CONSTRAINT validation_rules_parameters_id_fkey
    FOREIGN KEY (parameter_id)
    REFERENCES parameters(id);
CREATE INDEX validation_rules_parameters_id_idx ON validation_rules(parameter_id);

--
-- Name: workspace_root_category_id_fkey; Type: FK CONSTRAINT; Schema:
-- public; Owner: de
--
ALTER TABLE ONLY workspace
    ADD CONSTRAINT workspace_root_category_id_fkey
    FOREIGN KEY (root_category_id)
    REFERENCES app_categories(id);

--
-- Name: workspace_users_fk; Type: FK CONSTRAINT; Schema: public; Owner: de
--
ALTER TABLE ONLY workspace
    ADD CONSTRAINT workspace_users_fk
    FOREIGN KEY (user_id)
    REFERENCES users(id);

--
-- Name: genome_reference_pkey; Type: CONSTRAINT; Schema: public; Owner: de;
--
ALTER TABLE ONLY genome_reference
    ADD CONSTRAINT genome_reference_pkey
    PRIMARY KEY (id);

--
-- Name: genome_reference_created_by_fkey; Type: CONSTRAINT; Schema:
-- public; Owner: de;
--
ALTER TABLE ONLY genome_reference
    ADD CONSTRAINT genome_reference_created_by_fkey
    FOREIGN KEY (created_by)
    REFERENCES users(id);

--
-- Name: genome_reference_last_modified_by_fkey; Type: CONSTRAINT; Schema:
-- public; Owner: de;
--
ALTER TABLE ONLY genome_reference
    ADD CONSTRAINT genome_reference_last_modified_by_fkey
    FOREIGN KEY (last_modified_by)
    REFERENCES users(id);

--
-- The primary key for the collaborators table.
--
ALTER TABLE ONLY collaborators
    ADD CONSTRAINT collaborators_pkey
    PRIMARY KEY (user_id, collaborator_id);

--
-- Foreign key constraints for the user field of the collaborators table.
--
ALTER TABLE ONLY collaborators
    ADD CONSTRAINT collaborators_user_id_fkey
    FOREIGN KEY (user_id)
    REFERENCES users(id);
--
-- Foreign key constraints for the collaborator_id field of the collaborators
-- table.
--
ALTER TABLE ONLY collaborators
    ADD CONSTRAINT collaborators_collaborator_id_fkey
    FOREIGN KEY (collaborator_id)
    REFERENCES users(id);

--
-- Add a uniqueness constraint for the integration_data table.
--
ALTER TABLE ONLY integration_data
    ADD CONSTRAINT integration_data_name_email_unique
    UNIQUE (integrator_name, integrator_email);

--
-- The primary key for the data_source table.
--
ALTER TABLE ONLY data_source
    ADD CONSTRAINT data_source_pkey
    PRIMARY KEY (id);

--
-- Each data source must have a unique name.
--
ALTER TABLE ONLY data_source
    ADD CONSTRAINT data_source_unique_name
    UNIQUE (name);

--
-- Foreign key constraint for the data_source field of the file_parameters table.
--
ALTER TABLE ONLY file_parameters
    ADD CONSTRAINT file_parameters_data_source_id_fkey
    FOREIGN KEY (data_source_id)
    REFERENCES data_source(id);

--
-- Name: tasks_tool_id_fk; Type: CONSTRAINT; Schema: public; Owner: de;
--
ALTER TABLE ONLY tasks
    ADD CONSTRAINT tasks_tool_id_fk
    FOREIGN KEY (tool_id)
    REFERENCES tools(id);

--
-- Foreign key constraint for the tool_type_id field of the tools
-- table.
--
ALTER TABLE ONLY tools
    ADD CONSTRAINT tools_tool_type_id_fkey
    FOREIGN KEY (tool_type_id)
    REFERENCES tool_types(id);

--
-- Foreign key constraint for the tool_type_id field of the
-- tool_type_parameter_type table.
--
ALTER TABLE ONLY tool_type_parameter_type
    ADD CONSTRAINT tool_type_parameter_type_tool_type_id_fkey
    FOREIGN KEY (tool_type_id)
    REFERENCES tool_types(id);

--
-- Foreign key constraint for the parameter_type_id field of the
-- tool_type_parameter_type table.
--
ALTER TABLE ONLY tool_type_parameter_type
    ADD CONSTRAINT tool_type_parameter_type_parameter_types_fkey
    FOREIGN KEY (parameter_type_id)
    REFERENCES parameter_types(id);

--
-- Foreign key constraint for the requestor_id field of the
-- tool_requests table.
--
ALTER TABLE ONLY tool_requests
    ADD CONSTRAINT tool_requests_requestor_id_fkey
    FOREIGN KEY (requestor_id)
    REFERENCES users(id);

--
-- Foreign key constraint for the tool_architecture_id field of the
-- tool_requests table.
--
ALTER TABLE ONLY tool_requests
    ADD CONSTRAINT tool_requests_tool_architecture_id_fkey
    FOREIGN KEY (tool_architecture_id)
    REFERENCES tool_architectures(id);

--
-- Foreign key constraint for the tool_id field of the
-- tool_requests table.
--
ALTER TABLE ONLY tool_requests
    ADD CONSTRAINT tool_requests_tool_id_fkey
    FOREIGN KEY (tool_id)
    REFERENCES tools(id);

--
-- Foreign key constraint for the updater_id field of the tool_request_statuses
-- table.
--
ALTER TABLE ONLY tool_request_statuses
    ADD CONSTRAINT tool_request_statuses_updater_id_fkey
    FOREIGN KEY (updater_id)
    REFERENCES users(id);

--
-- Foreign key constraint for the tool_request_id field of the tool_request_statuses
-- table.
--
ALTER TABLE ONLY tool_request_statuses
    ADD CONSTRAINT tool_request_statuses_tool_request_id_fkey
    FOREIGN KEY (tool_request_id)
    REFERENCES tool_requests(id);

--
-- Foreign key constraint for the tool_request_status_code_id field of the tool_request_statuses
-- table.
--
ALTER TABLE ONLY tool_request_statuses
    ADD CONSTRAINT tool_request_statuses_tool_request_status_code_id_fkey
    FOREIGN KEY (tool_request_status_code_id)
    REFERENCES tool_request_status_codes(id);

--
-- Foreign key constraint for the user_id field of the logins table.
--
ALTER TABLE ONLY logins
    ADD CONSTRAINT logins_user_id_fkey
    FOREIGN KEY (user_id)
    REFERENCES users(id);

--
<<<<<<< HEAD
-- Foreign key constraint for the user_id field of the jobs table.
--
ALTER TABLE ONLY jobs
    ADD CONSTRAINT jobs_user_id_fkey
    FOREIGN KEY (user_id)
    REFERENCES users(id);

--
-- Foreign key constraint for the job_type_id field of the jobs table.
--
ALTER TABLE ONLY jobs
    ADD CONSTRAINT jobs_job_type_id_fkey
    FOREIGN KEY (job_type_id)
    REFERENCES job_types(id);

--
-- Foreign key constraint for the value_type_id field of the metadata_attributes table.
--
ALTER TABLE ONLY metadata_attributes
    ADD CONSTRAINT metadata_attributes_value_type_id_fkey
    FOREIGN KEY (value_type_id)
    REFERENCES metadata_value_types(id);

--
-- Foreign key constraint for the template_id field of the metadata_template_attrs table.
--
ALTER TABLE ONLY metadata_template_attrs
    ADD CONSTRAINT metadata_template_attrs_template_id_fkey
    FOREIGN KEY (template_id)
    REFERENCES metadata_templates(id);

--
-- Foreign key constraint for the attribute_id field of the metadata_template_attrs table.
--
ALTER TABLE ONLY metadata_template_attrs
    ADD CONSTRAINT metadata_template_attrs_attribute_id_fkey
    FOREIGN KEY (attribute_id)
    REFERENCES metadata_attributes(id);

--
-- Foreign key constraint for the attribute_id field of the metadata_attr_synonyms table.
--
ALTER TABLE ONLY metadata_attr_synonyms
    ADD CONSTRAINT metadata_attr_synonyms_attribute_id_fkey
    FOREIGN KEY (attribute_id)
    REFERENCES metadata_attributes(id);

--
-- Foreign key constraint for the synonym_id field of the metadata_attr_synonyms table.
--
ALTER TABLE ONLY metadata_attr_synonyms
    ADD CONSTRAINT metadata_attr_synonyms_synonym_id_fkey
    FOREIGN KEY (synonym_id)
    REFERENCES metadata_attributes(id);

--
=======
>>>>>>> b1b368cf
-- The primary key for the user_preferences table.
--
ALTER TABLE ONLY user_preferences
    ADD CONSTRAINT user_preferences_pkey
    PRIMARY KEY (id);

--
-- Foreign key constraint for the user_id field of the user_preferences table.
--
ALTER TABLE ONLY user_preferences
    ADD CONSTRAINT user_preferences_user_id_fkey
    FOREIGN KEY (user_id)
    REFERENCES users(id);
CREATE INDEX user_preferences_user_id_idx ON user_preferences(user_id);

--
-- The primary key for the user_sessions table.
--
ALTER TABLE ONLY user_sessions
    ADD CONSTRAINT user_sessions_pkey
    PRIMARY KEY (id);

--
-- Foreign key constraint for the user_id field of the user_sessions table.
--
ALTER TABLE ONLY user_sessions
    ADD CONSTRAINT user_sessions_user_id_fkey
    FOREIGN KEY (user_id)
    REFERENCES users(id);
CREATE INDEX user_sessions_user_id_idx ON user_sessions(user_id);

--
-- The primary key for the user_saved_searches table.
--
ALTER TABLE ONLY user_saved_searches
    ADD CONSTRAINT user_saved_searches_pkey
    PRIMARY KEY (id);

--
-- Foreign key constraint for the user_id field of the user_saved_searches table.
--
ALTER TABLE ONLY user_saved_searches
    ADD CONSTRAINT user_saved_searches_user_id_fkey
    FOREIGN KEY (user_id)
    REFERENCES users(id);
CREATE INDEX user_saved_searches_user_id_idx ON user_sessions(user_id);

--
-- The primary key for the access_tokens table.
--
ALTER TABLE ONLY access_tokens
    ADD CONSTRAINT access_tokens_pkey
    PRIMARY KEY (webapp, user_id);

--
-- Foreign key constraint for the user_id column of the access_tokens
-- table.
--
ALTER TABLE ONLY access_tokens
    ADD CONSTRAINT access_tokens_user_id_fkey
    FOREIGN KEY (user_id)
    REFERENCES users(id);

--
-- The primary key for the authorization_requests table.
--
ALTER TABLE ONLY authorization_requests
    ADD CONSTRAINT authorization_requests_pkey
    PRIMARY KEY (id);

--
-- Foreign key constraint for the user_id column of the authorization_requests
-- table.
--
ALTER TABLE ONLY authorization_requests
    ADD CONSTRAINT authorization_requests_user_id_fkey
    FOREIGN KEY (user_id)
    REFERENCES users(id);

--
-- The primary key for the jobs table.
--
ALTER TABLE ONLY jobs
    ADD CONSTRAINT jobs_pkey
    PRIMARY KEY (id);

--
-- Foreign key constraint for the user_id field of the jobs table.
--
ALTER TABLE ONLY jobs
    ADD CONSTRAINT jobs_user_id_fkey
    FOREIGN KEY (user_id)
    REFERENCES users(id);

--
-- The primary key for the job_steps table.
--
ALTER TABLE ONLY job_steps
    ADD CONSTRAINT job_steps_pkey
    PRIMARY KEY (job_id, step_number);

--
-- Foreign key constraint for the job_id field of the job_steps table.
--
ALTER TABLE ONLY job_steps
    ADD CONSTRAINT job_steps_job_id_fkey
    FOREIGN KEY (job_id)
    REFERENCES jobs(id);

--
-- Foreign key constraint for the type_type_id field of the job_steps table.
--
ALTER TABLE ONLY job_steps
    ADD CONSTRAINT job_steps_job_type_id_fkey
    FOREIGN KEY (job_type_id)
    REFERENCES job_types(id);<|MERGE_RESOLUTION|>--- conflicted
+++ resolved
@@ -287,13 +287,6 @@
 --
 ALTER TABLE ONLY job_types
     ADD CONSTRAINT job_types_pkey
-    PRIMARY KEY (id);
-
---
--- Primary Key for the jobs table.
---
-ALTER TABLE ONLY jobs
-    ADD CONSTRAINT jobs_pkey
     PRIMARY KEY (id);
 
 --
@@ -858,23 +851,6 @@
     REFERENCES users(id);
 
 --
-<<<<<<< HEAD
--- Foreign key constraint for the user_id field of the jobs table.
---
-ALTER TABLE ONLY jobs
-    ADD CONSTRAINT jobs_user_id_fkey
-    FOREIGN KEY (user_id)
-    REFERENCES users(id);
-
---
--- Foreign key constraint for the job_type_id field of the jobs table.
---
-ALTER TABLE ONLY jobs
-    ADD CONSTRAINT jobs_job_type_id_fkey
-    FOREIGN KEY (job_type_id)
-    REFERENCES job_types(id);
-
---
 -- Foreign key constraint for the value_type_id field of the metadata_attributes table.
 --
 ALTER TABLE ONLY metadata_attributes
@@ -915,8 +891,6 @@
     REFERENCES metadata_attributes(id);
 
 --
-=======
->>>>>>> b1b368cf
 -- The primary key for the user_preferences table.
 --
 ALTER TABLE ONLY user_preferences

SET search_path = public, pg_catalog;

---
--- A table for storing authorization request state information.
---
CREATE TABLE authorization_requests (
    id UUID NOT NULL,
<<<<<<< HEAD
    user_id UUID UNIQUE NOT NULL,
    state_info TEXT NOT NULL,
    PRIMARY KEY (id)
=======
    user_id BIGINT UNIQUE NOT NULL,
    state_info TEXT NOT NULL
>>>>>>> b1b368cf
);<|MERGE_RESOLUTION|>--- conflicted
+++ resolved
@@ -5,12 +5,6 @@
 ---
 CREATE TABLE authorization_requests (
     id UUID NOT NULL,
-<<<<<<< HEAD
     user_id UUID UNIQUE NOT NULL,
-    state_info TEXT NOT NULL,
-    PRIMARY KEY (id)
-=======
-    user_id BIGINT UNIQUE NOT NULL,
     state_info TEXT NOT NULL
->>>>>>> b1b368cf
 );
INSERT INTO version (version) VALUES ('1.4.0:20120525.01');
INSERT INTO version (version) VALUES ('1.4.0:20120530.01');
INSERT INTO version (version) VALUES ('1.4.0:20120615.01');
INSERT INTO version (version) VALUES ('1.4.0:20120618.01');
INSERT INTO version (version) VALUES ('1.4.0:20120713.01');
INSERT INTO version (version) VALUES ('1.4.0:20120720.01');
INSERT INTO version (version) VALUES ('1.4.0:20120726.01');
INSERT INTO version (version) VALUES ('1.4.0:20120822.01');
INSERT INTO version (version) VALUES ('1.4.4:20120927.01');
INSERT INTO version (version) VALUES ('1.6.0:20121105.01');
INSERT INTO version (version) VALUES ('1.6.0:20121204.01');
INSERT INTO version (version) VALUES ('1.6.0:20121213.01');
INSERT INTO version (version) VALUES ('1.8.0:20130225.01');
INSERT INTO version (version) VALUES ('1.8.0:20130304.01');
INSERT INTO version (version) VALUES ('1.8.0:20130304.02');
INSERT INTO version (version) VALUES ('1.8.0:20130313.01');
INSERT INTO version (version) VALUES ('1.8.0:20130314.01');
INSERT INTO version (version) VALUES ('1.8.0:20130419.01');
INSERT INTO version (version) VALUES ('1.8.0:20130502.01');
INSERT INTO version (version) VALUES ('1.8.0:20130613.01');
INSERT INTO version (version) VALUES ('1.8.0:20130626.01');
INSERT INTO version (version) VALUES ('1.8.0:20130627.01');
INSERT INTO version (version) VALUES ('1.8.0:20130703.01');
INSERT INTO version (version) VALUES ('1.8.0:20130716.01');
INSERT INTO version (version) VALUES ('1.8.0:20130807.01');
INSERT INTO version (version) VALUES ('1.8.2:20130903.01');
INSERT INTO version (version) VALUES ('1.8.2:20130904.01');
INSERT INTO version (version) VALUES ('1.8.2:20130924.01');
INSERT INTO version (version) VALUES ('1.8.4:20131014.01');
INSERT INTO version (version) VALUES ('1.8.4:20131217.01');
INSERT INTO version (version) VALUES ('1.8.4:20140106.01');
INSERT INTO version (version) VALUES ('1.8.4:20140107.01');
INSERT INTO version (version) VALUES ('1.8.4:20140114.01');
INSERT INTO version (version) VALUES ('1.8.4:20140115.01');
INSERT INTO version (version) VALUES ('1.8.4:20140304.01');
INSERT INTO version (version) VALUES ('1.8.6:20140227.01');
INSERT INTO version (version) VALUES ('1.8.6:20140404.01');
INSERT INTO version (version) VALUES ('1.8.7:20140420.01');
INSERT INTO version (version) VALUES ('1.8.7:20140421.01');
INSERT INTO version (version) VALUES ('1.8.7:20140509.01');
INSERT INTO version (version) VALUES ('1.8.8:20140515.01');
INSERT INTO version (version) VALUES ('1.8.8:20140522.01');
INSERT INTO version (version) VALUES ('1.8.8:20140611.01');
INSERT INTO version (version) VALUES ('1.8.9:20140619.01');
INSERT INTO version (version) VALUES ('1.8.9:20140627.01');
INSERT INTO version (version) VALUES ('1.8.9:20140627.02');
INSERT INTO version (version) VALUES ('1.8.9:20140711.01');
INSERT INTO version (version) VALUES ('1.8.9:20140714.01');
INSERT INTO version (version) VALUES ('1.8.9:20140715.01');
INSERT INTO version (version) VALUES ('1.8.9:20140718.01');
INSERT INTO version (version) VALUES ('1.8.9:20140724.01');
INSERT INTO version (version) VALUES ('1.9.2:20140909.01');
INSERT INTO version (version) VALUES ('1.9.2:20141126.01');
INSERT INTO version (version) VALUES ('1.9.3:20140424.01');
INSERT INTO version (version) VALUES ('1.9.3:20140527.01');
INSERT INTO version (version) VALUES ('1.9.3:20141217.01');
INSERT INTO version (version) VALUES ('1.9.5:20150113.01');
INSERT INTO version (version) VALUES ('1.9.5:20150114.01');
INSERT INTO version (version) VALUES ('1.9.5:20150202.01');
<<<<<<< HEAD
INSERT INTO version (version) VALUES ('1.9.7:20150209.01');
=======
INSERT INTO version (version) VALUES ('1.9.5:20150216.01');
>>>>>>> aa4f3ea2
<|MERGE_RESOLUTION|>--- conflicted
+++ resolved
@@ -57,8 +57,5 @@
 INSERT INTO version (version) VALUES ('1.9.5:20150113.01');
 INSERT INTO version (version) VALUES ('1.9.5:20150114.01');
 INSERT INTO version (version) VALUES ('1.9.5:20150202.01');
-<<<<<<< HEAD
-INSERT INTO version (version) VALUES ('1.9.7:20150209.01');
-=======
 INSERT INTO version (version) VALUES ('1.9.5:20150216.01');
->>>>>>> aa4f3ea2
+INSERT INTO version (version) VALUES ('1.9.7:20150209.01');